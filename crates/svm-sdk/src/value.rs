--- conflicted
+++ resolved
@@ -71,10 +71,7 @@
 }
 
 impl<'a> Value<'a> {
-<<<<<<< HEAD
-=======
     /// Returns a `Value` representing the ABI `None`
->>>>>>> eeca3b1b
     pub const fn none() -> Value<'static> {
         Value::Primitive(Primitive::None)
     }
@@ -91,8 +88,6 @@
     };
 }
 
-<<<<<<< HEAD
-=======
 /// Since the ABI contains a representation for a missing value (`None`)
 /// We can decode ABI data into Rust `Option<T>` when `T : Into<Value<'_>`.
 ///
@@ -165,7 +160,6 @@
 ///
 /// assert_eq!(num, None);
 /// ```
->>>>>>> eeca3b1b
 impl<'a, T> From<Option<T>> for Value<'a>
 where
     T: Into<Value<'a>>,
@@ -320,68 +314,11 @@
                 }
             }
         }
-<<<<<<< HEAD
-    }
-}
-
-impl From<Value<'_>> for Option<Address> {
-    fn from(value: Value<'_>) -> Self {
-        match value {
-            Value::Primitive(Primitive::None) => None,
-            Value::Primitive(Primitive::Address(addr)) => Some(addr),
-            _ => unreachable!(),
-        }
-    }
-}
-
-macro_rules! impl_to_rust_array {
-    ([] => $($tt:tt)*) => {};
-    ([$T:tt $($T_tail:tt)*] => $($tt:tt)*) => {
-        impl_to_rust_array!($T => $($tt)*);
-        impl_to_rust_array!([$($T_tail)*] => $($tt)*);
-    };
-
-    ($T:tt => ) => {};
-    ($T:tt => $n:tt $($tt:tt)*) => {
-        impl_to_rust_array!(@implement $T $n);
-        impl_to_rust_array!($T => $($tt)*);
-    };
-    (@implement $T:tt $n:tt) => {
-        impl<'a> From<Value<'a>> for [$T; $n]
-        where Value<'a>: Into<$T>
-        {
-            fn from(value: Value<'a>) -> Self {
-                use core::mem::{size_of, MaybeUninit};
-
-                match value {
-                    Value::Composite(Composite::ArrayOwned(mut values)) => {
-                        assert_eq!(values.len(), $n);
-
-                        let mut array: [MaybeUninit<$T>; $n] = MaybeUninit::uninit_array();
-
-                        for (i, v) in values.drain(..).enumerate() {
-                            array[i] = MaybeUninit::new(v.into());
-                        }
-
-                        debug_assert_eq!(size_of::<[MaybeUninit<$T>; $n]>(), size_of::<[$T; $n]>());
-
-                        unsafe { core::mem::transmute::<_, Self>(array) }
-                    }
-                    _ => unreachable!(),
-                }
-            }
-        }
-=======
->>>>>>> eeca3b1b
     };
 }
 
 #[rustfmt::skip]
-<<<<<<< HEAD
-impl_to_rust_array!([
-=======
 impl_value_to_rust_array!([
->>>>>>> eeca3b1b
     Amount
     Address
     bool
