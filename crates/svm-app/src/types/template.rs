--- conflicted
+++ resolved
@@ -39,10 +39,6 @@
     }
 
     fn fmt_data(&self, data: &DataLayout) -> String {
-<<<<<<< HEAD
-        format!("Code: {:?}", data)
-=======
         format!("Data-Layout: {:?}", data)
->>>>>>> 3a2c84db
     }
 }