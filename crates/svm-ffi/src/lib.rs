#![feature(vec_into_raw_parts)]

mod address;
mod byte_array;
mod callback;
mod env;
mod layout;
mod macros;
mod state;
mod types;
mod value;

pub use byte_array::svm_byte_array;
pub mod tracking;
pub use callback::svm_func_callback_t;
pub use env::svm_env_t;
<<<<<<< HEAD
pub use trap::svm_trap_t;
pub use value::alloc_wasm_values;

use std::ffi::c_void;

/// Receives an object, and returns a raw `*mut c_void` pointer to it.
#[must_use]
#[inline]
pub fn into_raw<T>(obj: T) -> *mut c_void {
    tracking::increment_live::<T>();

    let ptr: *mut T = Box::into_raw(Box::new(obj));
    ptr as _
}

#[must_use]
#[inline]
pub fn from_raw<T>(ptr: *mut T) -> T {
    tracking::increment_live::<T>();

    unsafe { *Box::from_raw(ptr) }
}

/// # Safety
///
/// Receives a `*const c_void` pointer and returns the a borrowed reference to the underlying object.
#[must_use]
#[inline]
pub unsafe fn r#as<'a, T>(ptr: *const c_void) -> &'a T {
    &*(ptr as *const T)
}

/// # Safety
///
/// Receives a `*const c_void` pointer and returns the a mutable borrowed reference to the underlying object.
#[must_use]
#[inline]
pub unsafe fn as_mut<'a, T>(ptr: *mut c_void) -> &'a mut T {
    &mut *(ptr as *mut T)
}
=======
pub use value::alloc_wasm_values;
>>>>>>> 8a4bca04
<|MERGE_RESOLUTION|>--- conflicted
+++ resolved
@@ -14,8 +14,6 @@
 pub mod tracking;
 pub use callback::svm_func_callback_t;
 pub use env::svm_env_t;
-<<<<<<< HEAD
-pub use trap::svm_trap_t;
 pub use value::alloc_wasm_values;
 
 use std::ffi::c_void;
@@ -54,7 +52,4 @@
 #[inline]
 pub unsafe fn as_mut<'a, T>(ptr: *mut c_void) -> &'a mut T {
     &mut *(ptr as *mut T)
-}
-=======
-pub use value::alloc_wasm_values;
->>>>>>> 8a4bca04
+}