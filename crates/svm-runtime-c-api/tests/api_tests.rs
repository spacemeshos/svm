extern crate svm_runtime_c_api;

use svm_runtime_c_api as api;
use svm_runtime_c_api::svm_byte_array;

use std::{collections::HashMap, convert::TryFrom, ffi::c_void, io};

use maplit::hashmap;

use svm_app::types::WasmValue;
use svm_common::Address;
use svm_layout::DataLayout;

unsafe fn create_imports() -> *const c_void {
    let mut imports = std::ptr::null_mut();
    let length = 0;

    let res = api::svm_imports_alloc(&mut imports, length);
    assert!(res.is_ok());

    imports as _
}

fn deploy_template_bytes(version: u32, name: &str, wasm: &str) -> (Vec<u8>, u32) {
    let is_wast = true;
    let data: DataLayout = vec![4].into();
    let bytes = svm_runtime::testing::build_template(version, name, data, wasm, is_wast);
    let length = bytes.len() as u32;

    (bytes, length)
}

fn spawn_app_bytes(
    version: u32,
    template_addr: &svm_byte_array,
    ctor_idx: u16,
    ctor_buf: &Vec<u8>,
    ctor_args: &Vec<WasmValue>,
) -> (Vec<u8>, u32) {
    let template_addr = Address::from(*&template_addr.bytes as *const c_void).into();

    let bytes =
        svm_runtime::testing::build_app(version, &template_addr, ctor_idx, ctor_buf, ctor_args);
    let length = bytes.len() as u32;

    (bytes, length)
}

fn exec_app_bytes(
    version: u32,
    app_addr: &svm_byte_array,
    func_idx: u16,
    func_buf: &Vec<u8>,
    func_args: &Vec<WasmValue>,
) -> (Vec<u8>, u32) {
    let app_addr: &[u8] = app_addr.into();
    let app_addr = Address::from(app_addr).into();

    let bytes =
        svm_runtime::testing::build_app_tx(version, &app_addr, func_idx, func_buf, func_args);

    let length = bytes.len() as u32;

    (bytes, length)
}

fn host_ctx_bytes(version: u32, fields: HashMap<u32, Vec<u8>>) -> (Vec<u8>, u32) {
    let bytes = svm_runtime::testing::build_host_ctx(version, fields);
    let length = bytes.len() as u32;

    (bytes, length)
}

#[test]
fn svm_runtime_exec_app() {
    unsafe {
        test_svm_runtime();
    }
}

unsafe fn test_svm_runtime() {
    let version: u32 = 0;
    let gas_metering = false;
    let gas_limit = 0;

    // 1) init runtime
    let host = std::ptr::null_mut();
    let mut state_kv = std::ptr::null_mut();
    let mut runtime = std::ptr::null_mut();
    let imports = create_imports();
    let mut error = svm_byte_array::default();

    let res = api::svm_memory_state_kv_create(&mut state_kv);
    assert!(res.is_ok());

    let res = api::svm_memory_runtime_create(&mut runtime, state_kv, host, imports, &mut error);

    assert!(res.is_ok());

    // 2) deploy app-template
    let author = Address::of("author").into();
    let code = include_str!("wasm/counter.wast");

    // raw `host ctx`
    let (bytes, length) = host_ctx_bytes(version, hashmap! {});
    let host_ctx = svm_byte_array {
        bytes: bytes.as_ptr(),
        length: length,
    };

    // raw template
    let (bytes, length) = deploy_template_bytes(version, "My Template", code);
    let template_bytes = svm_byte_array {
        bytes: bytes.as_ptr(),
        length: length,
    };

    let mut template_receipt = svm_byte_array::default();
    let res = api::svm_deploy_template(
        &mut template_receipt,
        runtime,
        template_bytes,
        author,
        host_ctx,
        gas_metering,
        gas_limit,
        &mut error,
    );
    assert!(res.is_ok());

    // extract the `template-address` out of theh receipt
    let mut template_addr = svm_byte_array::default();
    let res = api::svm_template_receipt_addr(&mut template_addr, template_receipt, &mut error);
    assert!(res.is_ok());

    // 3) spawn app
    let spawner = Address::of("spawner").into();
    let ctor_idx = 0;
    let ctor_buf = vec![];
    let ctor_args = vec![];

    // raw `spawn-app`
    let (bytes, length) = spawn_app_bytes(version, &template_addr, ctor_idx, &ctor_buf, &ctor_args);
    let app_bytes = svm_byte_array {
        bytes: bytes.as_ptr(),
        length: length,
    };

    let mut app_receipt = svm_byte_array::default();

    let res = api::svm_spawn_app(
        &mut app_receipt,
        runtime,
        app_bytes,
        spawner,
        host_ctx,
        gas_metering,
        gas_limit,
        &mut error,
    );
    assert!(res.is_ok());

    // extracts the spawned-app `Address` and initial `State`.
    let mut app_addr = svm_byte_array::default();
    let mut init_state = svm_byte_array::default();

    assert!(api::svm_app_receipt_addr(&mut app_addr, app_receipt, &mut error).is_ok());
    assert!(api::svm_app_receipt_state(&mut init_state, app_receipt, &mut error).is_ok());

    // 4) execute app
    let func_idx = 1;
    let func_buf = vec![];
    let func_args = vec![WasmValue::I64(10)];

    let (bytes, length) = exec_app_bytes(version, &app_addr, func_idx, &func_buf, &func_args);
    let tx_bytes = svm_byte_array {
        bytes: bytes.as_ptr(),
        length: length,
    };

    // 4.1) validates tx and extracts its `App`'s `Address`
    let mut app_addr = svm_byte_array::default();
    let res = api::svm_validate_tx(&mut app_addr, runtime, tx_bytes, &mut error);
    assert!(res.is_ok());

    // 4.2) execute the app-transaction

    let mut exec_receipt = svm_byte_array::default();

    let res = api::svm_exec_app(
        &mut exec_receipt,
        runtime,
        tx_bytes,
        init_state,
        host_ctx,
        gas_metering,
        gas_limit,
        &mut error,
    );
    assert!(res.is_ok());

    let mut returns = svm_byte_array {
        bytes: std::ptr::null(),
        length: 0,
    };
    let res = api::svm_exec_receipt_returns(&mut returns, exec_receipt, &mut error);
    assert!(res.is_ok());

    let returns: Result<Vec<WasmValue>, io::Error> = Vec::try_from(returns);
    assert_eq!(returns.unwrap(), vec![WasmValue::I64(10)]);

    let _ = api::svm_byte_array_destroy(template_addr);
    let _ = api::svm_byte_array_destroy(app_addr);
    let _ = api::svm_byte_array_destroy(init_state);
    let _ = api::svm_byte_array_destroy(template_receipt);
    let _ = api::svm_byte_array_destroy(app_receipt);
    let _ = api::svm_byte_array_destroy(exec_receipt);
    let _ = api::svm_imports_destroy(imports);
    let _ = api::svm_runtime_destroy(runtime);
<<<<<<< HEAD
    let _ = api::svm_kv_destroy(raw_kv);
=======
    let _ = api::svm_memory_state_kv_destroy(state_kv);
>>>>>>> e0c9f933
}<|MERGE_RESOLUTION|>--- conflicted
+++ resolved
@@ -217,9 +217,5 @@
     let _ = api::svm_byte_array_destroy(exec_receipt);
     let _ = api::svm_imports_destroy(imports);
     let _ = api::svm_runtime_destroy(runtime);
-<<<<<<< HEAD
-    let _ = api::svm_kv_destroy(raw_kv);
-=======
     let _ = api::svm_memory_state_kv_destroy(state_kv);
->>>>>>> e0c9f933
 }