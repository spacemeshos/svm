--- conflicted
+++ resolved
@@ -31,14 +31,6 @@
 /// `SVM` FFI Interface
 #[rustfmt::skip]
 pub use api::{
-<<<<<<< HEAD
-    svm_app_receipt_addr, svm_app_receipt_state, svm_byte_array_destroy, svm_deploy_template,
-    svm_estimate_deploy_template, svm_estimate_exec_app, svm_estimate_spawn_app, svm_exec_app,
-    svm_exec_receipt_returns, svm_exec_receipt_state, svm_ffi_kv_create, svm_import_func_build,
-    svm_imports_alloc, svm_imports_destroy, svm_instance_context_host_get, svm_kv_destroy,
-    svm_memory_kv_create, svm_memory_runtime_create, svm_runtime_create, svm_runtime_destroy,
-    svm_spawn_app, svm_template_receipt_addr, svm_validate_tx,
-=======
     // Runtime
     svm_exec_app,
     svm_deploy_template,
@@ -77,7 +69,6 @@
     svm_validate_template,
     svm_validate_app,
     svm_validate_tx,
->>>>>>> e0c9f933
 };
 pub use byte_array::svm_byte_array;
 pub use result::svm_result_t;
