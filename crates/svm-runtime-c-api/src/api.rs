use std::cell::RefCell;
use std::convert::TryFrom;
use std::ffi::c_void;
use std::io;
use std::path::Path;
use std::ptr::NonNull;
use std::rc::Rc;

use log::{debug, error};

use svm_codec::api::builder::{AppTxBuilder, DeployAppTemplateBuilder, SpawnAppBuilder};
use svm_codec::api::raw;
use svm_codec::receipt::{encode_app_receipt, encode_exec_receipt, encode_template_receipt};

use svm_layout::DataLayout;
use svm_storage::kv::{ExternKV, StatefulKV};
use svm_types::{Address, State, WasmType};

<<<<<<< HEAD
use svm_runtime::env::default::DefaultSerializerTypes;
use svm_runtime::{gas::DefaultGasEstimator, Context, ExternImport, Runtime, RuntimePtr};

use svm_ffi::{svm_byte_array, svm_env_t, svm_func_callback_t, svm_trap_t};
=======
use crate::RuntimePtr;
use crate::{helpers, raw_error, raw_io_error, raw_utf8_error, raw_validate_error, svm_result_t};
use svm_ffi::{svm_byte_array, svm_env_t, svm_func_callback_t};
>>>>>>> 8a4bca04

use crate::{raw_error, raw_io_error, raw_utf8_error, raw_validate_error, svm_result_t};

macro_rules! max_gas {
    ($estimation:expr) => {{
        use svm_gas::Gas;

        match $estimation {
            Gas::Fixed(gas) => gas,
            Gas::Range { max: gas, .. } => gas,
        }
    }};
}

macro_rules! maybe_gas {
    ($gas_metering:expr, $gas_limit:expr) => {{
        use svm_types::gas::MaybeGas;

        if $gas_metering {
            MaybeGas::with($gas_limit)
        } else {
            MaybeGas::new()
        }
    }};
}

macro_rules! addr_to_svm_byte_array {
    ($raw_byte_array:expr, $addr:expr) => {{
        let (ptr, _len, _cap) = $addr.into_raw_parts();
        to_svm_byte_array!($raw_byte_array, ptr, Address::len());
    }};
}

macro_rules! state_to_svm_byte_array {
    ($raw_byte_array:expr, $state:expr) => {{
        let (ptr, _len, _cap) = $state.into_raw_parts();
        to_svm_byte_array!($raw_byte_array, ptr, State::len());
    }};
}

macro_rules! vec_to_svm_byte_array {
    ($raw_byte_array:expr, $vec:expr) => {{
        let len = $vec.len();
        $vec.truncate(len);

        let (ptr, _len, _cap) = $vec.into_raw_parts();

        to_svm_byte_array!($raw_byte_array, ptr, len);
    }};
}

macro_rules! to_svm_byte_array {
    ($raw_byte_array:expr, $ptr:expr, $length:expr) => {{
        let bytes: &mut svm_byte_array = &mut *$raw_byte_array;
        bytes.bytes = $ptr;
        bytes.length = $length as u32;
    }};
}

/// Validates syntactically a raw `deploy template` transaction.
///
/// Should be called while the transaction is in the `mempool` of the Host.
/// In case the transaction isn't valid - the transaction should be discarded.
///
///
/// # Example
///
/// ```rust, no_run
/// use svm_runtime_c_api::*;
///
/// use svm_ffi::svm_byte_array;
/// use svm_types::Address;
///
/// // allocate imports
/// let mut imports = testing::imports_alloc(0);
///
/// // create runtime
///
/// let mut kv = std::ptr::null_mut();
/// let res = unsafe { svm_memory_state_kv_create(&mut kv) };
/// assert!(res.is_ok());
///
/// let mut runtime = std::ptr::null_mut();
/// let mut error = svm_byte_array::default();
///
/// let res = unsafe { svm_memory_runtime_create(&mut runtime, kv, imports, &mut error) };
/// assert!(res.is_ok());
///
/// let bytes = svm_byte_array::default();
/// let _res = unsafe { svm_validate_template(runtime, bytes, &mut error) };
/// ```
///
#[must_use]
#[no_mangle]
pub unsafe extern "C" fn svm_validate_template(
    runtime: *mut c_void,
    bytes: svm_byte_array,
    error: *mut svm_byte_array,
) -> svm_result_t {
    let runtime: &mut Box<dyn Runtime> = runtime.into();

    match runtime.validate_template(bytes.into()) {
        Ok(()) => svm_result_t::SVM_SUCCESS,
        Err(e) => {
            error!("`svm_validate_template` returns `SVM_FAILURE`");
            raw_validate_error(&e, error);
            svm_result_t::SVM_FAILURE
        }
    }
}

/// Validates syntactically a raw `spawn app` transaction.
///
/// Should be called while the transaction is in the `mempool` of the Host.
/// In case the transaction isn't valid - the transaction should be discarded.
///
///
/// # Example
///
/// ```rust, no_run
/// use svm_runtime_c_api::*;
///
/// use svm_ffi::svm_byte_array;
/// use svm_types::Address;
///
/// // allocate imports
/// let mut imports = testing::imports_alloc(0);
///
/// // create runtime
/// let mut kv = std::ptr::null_mut();
/// let res = unsafe { svm_memory_state_kv_create(&mut kv) };
/// assert!(res.is_ok());
///
/// let mut runtime = std::ptr::null_mut();
/// let mut error = svm_byte_array::default();
///
/// let res = unsafe { svm_memory_runtime_create(&mut runtime, kv, imports, &mut error) };
/// assert!(res.is_ok());
///
/// let bytes = svm_byte_array::default();
/// let _res = unsafe { svm_validate_app(runtime, bytes, &mut error) };
/// ```
///
#[must_use]
#[no_mangle]
pub unsafe extern "C" fn svm_validate_app(
    runtime: *mut c_void,
    bytes: svm_byte_array,
    error: *mut svm_byte_array,
) -> svm_result_t {
    let runtime: &mut Box<dyn Runtime> = runtime.into();

    match runtime.validate_app(bytes.into()) {
        Ok(()) => svm_result_t::SVM_SUCCESS,
        Err(e) => {
            error!("`svm_validate_app` returns `SVM_FAILURE`");
            raw_validate_error(&e, error);
            svm_result_t::SVM_FAILURE
        }
    }
}

/// Validates syntactically a raw `execute app` transaction.
/// Returns the `App` address that appears in the transaction.
///
/// # Example
///
/// ```rust, no_run
/// use svm_runtime_c_api::*;
///
/// use svm_ffi::svm_byte_array;
/// use svm_types::Address;
///
/// // allocate imports
/// let mut imports = testing::imports_alloc(0);
///
/// // create runtime
///
/// let mut kv = std::ptr::null_mut();
/// let res = unsafe { svm_memory_state_kv_create(&mut kv) };
/// assert!(res.is_ok());
///
/// let mut runtime = std::ptr::null_mut();
/// let mut error = svm_byte_array::default();
///
/// let res = unsafe { svm_memory_runtime_create(&mut runtime, kv, imports, &mut error) };
/// assert!(res.is_ok());
///
/// let mut app_addr = svm_byte_array::default();
/// let bytes = svm_byte_array::default();
/// let _res = unsafe { svm_validate_tx(&mut app_addr, runtime, bytes, &mut error) };
/// ```
///
#[must_use]
#[no_mangle]
pub unsafe extern "C" fn svm_validate_tx(
    app_addr: *mut svm_byte_array,
    runtime: *mut c_void,
    bytes: svm_byte_array,
    error: *mut svm_byte_array,
) -> svm_result_t {
    debug!("`svm_validate_tx` start");

    let runtime: &mut Box<dyn Runtime> = runtime.into();

    match runtime.validate_tx(bytes.into()) {
        Ok(addr) => {
            // returning encoded `AppReceipt` as `svm_byte_array`.
            // should call later `svm_receipt_destroy`
            addr_to_svm_byte_array!(app_addr, addr.unwrap());

            debug!("`svm_validate_tx` returns `SVM_SUCCESS`");
            svm_result_t::SVM_SUCCESS
        }
        Err(e) => {
            error!("`svm_validate_tx` returns `SVM_FAILURE`");
            raw_validate_error(&e, error);
            svm_result_t::SVM_FAILURE
        }
    }
}

/// Allocates space for the host imports.
/// See `svm_imports_destroy` for freeing the imports.
///
/// # Example
///
/// ```rust
/// use svm_runtime_c_api::svm_imports_alloc;
///
/// let count = 2;
/// let mut imports = std::ptr::null_mut();
///
/// let res = unsafe { svm_imports_alloc(&mut imports, count) };
/// assert!(res.is_ok());
/// ```
///
#[must_use]
#[no_mangle]
pub unsafe extern "C" fn svm_imports_alloc(imports: *mut *mut c_void, count: u32) -> svm_result_t {
    let vec: Vec<ExternImport> = Vec::with_capacity(count as usize);

    *imports = svm_ffi::into_raw(vec);

    svm_result_t::SVM_SUCCESS
}

/// Builds a new `svm_import` (returned via `import` function parameter).
/// New built `svm_import_t` is pushed into `imports`
///
/// # Example
///
/// ```rust
/// use svm_runtime_c_api::*;
///
/// use svm_ffi::{svm_env_t, svm_func_callback_t, svm_byte_array};
/// use svm_types::WasmType;
///
/// unsafe extern "C" fn host_func(
///   env:     *mut svm_env_t,
///   args:    *const svm_byte_array,
///   results: *mut svm_byte_array
/// ) -> *mut svm_byte_array {
///   // ...
///   return std::ptr::null_mut()
/// }
///
/// #[repr(C)]
/// struct function_id(u32);
///
/// // allocate one import
/// let mut imports = testing::imports_alloc(1);
///
/// let namespace = String::from("env").into();
/// let import_name = String::from("foo").into();
/// let params = Vec::<WasmType>::new();
/// let returns = Vec::<WasmType>::new();
/// let mut error = svm_byte_array::default();
///
/// let host_env = svm_ffi::into_raw(function_id(0));
///
/// let res = unsafe {
///   svm_import_func_new(
///     imports,
///     namespace,
///     import_name,
///     host_func,
///     host_env,
///     params.into(),
///     returns.into(),
///     &mut error)
/// };
/// assert!(res.is_ok());
/// ```
///
#[must_use]
#[no_mangle]
pub unsafe extern "C" fn svm_import_func_new(
    imports: *mut c_void,
    namespace: svm_byte_array,
    import_name: svm_byte_array,
    func: svm_func_callback_t,
    host_env: *const c_void,
    params: svm_byte_array,
    returns: svm_byte_array,
    error: *mut svm_byte_array,
) -> svm_result_t {
    let imports = svm_ffi::as_mut::<Vec<ExternImport>>(imports);

    assert!(imports.len() < imports.capacity());

    let host_env = NonNull::new(host_env as *mut c_void);
    if host_env.is_none() {
        let s = String::from("`host_env` parameter must not be NULL");
        raw_error(s, error);

        return svm_result_t::SVM_FAILURE;
    }

    let host_env: *const c_void = host_env.unwrap().as_ptr();

    let params: Result<Vec<WasmType>, io::Error> = Vec::try_from(params);
    if let Err(e) = params {
        raw_io_error(e, error);
        return svm_result_t::SVM_FAILURE;
    }

    let returns: Result<Vec<WasmType>, io::Error> = Vec::try_from(returns);
    if let Err(e) = returns {
        raw_io_error(e, error);
        return svm_result_t::SVM_FAILURE;
    }

    let import_name = String::try_from(import_name);
    if import_name.is_err() {
        raw_utf8_error(import_name, error);
        return svm_result_t::SVM_FAILURE;
    }

    let namespace = String::try_from(namespace);
    if namespace.is_err() {
        raw_utf8_error(namespace, error);
        return svm_result_t::SVM_FAILURE;
    }

    let import = ExternImport::new(
        import_name.unwrap(),
        namespace.unwrap(),
        params.unwrap(),
        returns.unwrap(),
        func,
        host_env,
    );

    imports.push(import);

    svm_result_t::SVM_SUCCESS
}

macro_rules! box_runtime {
    ($raw_runtime:expr, $runtime:expr) => {{
        let runtime_ptr = RuntimePtr::new(Box::new($runtime));

        // `svm_runtime_destroy` should be called later for freeing memory.
        *$raw_runtime = svm_ffi::into_raw(runtime_ptr);

        svm_result_t::SVM_SUCCESS
    }};
}

/// Creates a new in-memory key-value client.
/// Returns a raw pointer to allocated kv-store via input parameter `kv`.
///
/// # Example
///
/// ```rust
/// use svm_runtime_c_api::*;
///
/// let mut kv = std::ptr::null_mut();
/// let res = unsafe { svm_memory_state_kv_create(&mut kv) };
/// assert!(res.is_ok());
/// ```
///
#[must_use]
#[no_mangle]
pub unsafe extern "C" fn svm_memory_state_kv_create(kv: *mut *mut c_void) -> svm_result_t {
    let state_kv = svm_runtime::testing::memory_state_kv_init();

    *kv = svm_ffi::into_raw(state_kv);

    svm_result_t::SVM_SUCCESS
}

/// Creates a new FFI key-value client.
/// Returns a raw pointer to allocated kv-store via input parameter `kv`.
///
/// # Example
///
/// ```rust
/// use svm_runtime_c_api::*;
///
/// unsafe extern "C" fn get(key_ptr: *const u8, key_len: u32, value_ptr: *mut u8, value_len: *mut u32) {}
/// unsafe extern "C" fn set(key_ptr: *const u8, key_len: u32, value_ptr: *const u8, value_len: u32) {}
/// unsafe extern "C" fn discard() {}
/// unsafe extern "C" fn checkpoint(state: *mut u8) {}
///
/// let mut kv = std::ptr::null_mut();
/// let res = unsafe { svm_ffi_state_kv_create(&mut kv, get, set, discard, checkpoint) };
/// assert!(res.is_ok());
/// ```
///
#[must_use]
#[no_mangle]
pub unsafe extern "C" fn svm_ffi_state_kv_create(
    state_kv: *mut *mut c_void,
    get_fn: unsafe extern "C" fn(*const u8, u32, *mut u8, *mut u32),
    set_fn: unsafe extern "C" fn(*const u8, u32, *const u8, u32),
    discard_fn: unsafe extern "C" fn(),
    checkpoint_fn: unsafe extern "C" fn(*mut u8),
) -> svm_result_t {
    let ffi_kv = ExternKV {
        get_fn,
        set_fn,
        discard_fn,
        checkpoint_fn,
        head: None,
    };

    let ffi_kv = Rc::new(RefCell::new(ffi_kv));

    *state_kv = svm_ffi::into_raw(ffi_kv);

    svm_result_t::SVM_SUCCESS
}

/// Frees an in-memory key-value.
///
/// # Example
///
/// ```rust
/// use svm_runtime_c_api::*;
///
/// let mut kv = std::ptr::null_mut();
/// let res = unsafe { svm_memory_state_kv_create(&mut kv) };
/// assert!(res.is_ok());
///
/// let res = unsafe { svm_state_kv_destroy(kv) };
/// assert!(res.is_ok());
/// ```
///
#[must_use]
#[no_mangle]
pub unsafe extern "C" fn svm_state_kv_destroy(kv: *mut c_void) -> svm_result_t {
    let kv: &mut Rc<RefCell<dyn StatefulKV>> = svm_ffi::as_mut(kv);

    let _ = Box::from_raw(kv as *mut _);

    svm_result_t::SVM_SUCCESS
}

/// Creates a new SVM Runtime instance baced-by an in-memory KV.
/// Returns it via the `runtime` parameter.
///
/// # Example
///
/// ```rust
/// use svm_runtime_c_api::*;
///
/// use svm_ffi::svm_byte_array;
///
/// let mut runtime = std::ptr::null_mut();
/// let mut imports = testing::imports_alloc(0);
///
/// let mut kv = std::ptr::null_mut();
/// let res = unsafe { svm_memory_state_kv_create(&mut kv) };
/// assert!(res.is_ok());
///
/// let mut error = svm_byte_array::default();
/// let res = unsafe { svm_memory_runtime_create(&mut runtime, kv, imports, &mut error) };
/// assert!(res.is_ok());
/// ```
///
#[must_use]
#[no_mangle]
pub unsafe extern "C" fn svm_memory_runtime_create(
    runtime: *mut *mut c_void,
    state_kv: *mut c_void,
    imports: *mut c_void,
    _error: *mut svm_byte_array,
) -> svm_result_t {
    debug!("`svm_memory_runtime_create` start");

    let imports = svm_ffi::as_mut::<Vec<ExternImport>>(imports);
    let state_kv = svm_ffi::as_mut(state_kv);
    let mem_runtime = svm_runtime::testing::create_memory_runtime(state_kv, imports);

    let res = box_runtime!(runtime, mem_runtime);

    debug!("`svm_memory_runtime_create` end");

    res
}

/// Creates a new SVM Runtime instance.
/// Returns it via the `runtime` parameter.
///
/// # Example
///
/// ```rust, no_run
/// use svm_runtime_c_api::*;
///
/// use svm_ffi::svm_byte_array;
///
/// let mut runtime = std::ptr::null_mut();
/// let path = String::from("path goes here").into();
/// let mut imports = testing::imports_alloc(0);
/// let mut error = svm_byte_array::default();
///
/// let res = unsafe { svm_runtime_create(&mut runtime, path, imports, &mut error) };
/// assert!(res.is_ok());
/// ```
///
#[must_use]
#[no_mangle]
pub unsafe extern "C" fn svm_runtime_create(
    runtime: *mut *mut c_void,
    kv_path: svm_byte_array,
    imports: *mut c_void,
    error: *mut svm_byte_array,
) -> svm_result_t {
    debug!("`svm_runtime_create` start");

    let kv_path: Result<String, std::string::FromUtf8Error> = String::try_from(kv_path);

    if kv_path.is_err() {
        raw_utf8_error(kv_path, error);
        return svm_result_t::SVM_FAILURE;
    }

    let kv_path = kv_path.unwrap();
    let imports = svm_ffi::as_mut::<Vec<ExternImport>>(imports);

    let rocksdb_runtime = svm_runtime::create_rocksdb_runtime::<
        &Path,
        DefaultSerializerTypes,
        DefaultGasEstimator,
    >(Path::new(&kv_path), imports);

    let res = box_runtime!(runtime, rocksdb_runtime);

    debug!("`svm_runtime_create` end");

    res
}

/// Deploys a new app-template
///
/// # Example
///
/// ```rust, no_run
/// use svm_runtime_c_api::*;
///
/// use svm_ffi::svm_byte_array;
/// use svm_types::Address;
///
/// // allocate imports
/// let mut imports = testing::imports_alloc(0);
///
/// // create runtime
/// let mut state_kv = std::ptr::null_mut();
/// let res = unsafe { svm_memory_state_kv_create(&mut state_kv) };
/// assert!(res.is_ok());
///
/// let mut runtime = std::ptr::null_mut();
/// let mut error = svm_byte_array::default();
/// let res = unsafe { svm_memory_runtime_create(&mut runtime, state_kv, imports, &mut error) };
/// assert!(res.is_ok());
///
/// // deploy template
/// let mut receipt = svm_byte_array::default();
/// let author: svm_byte_array = Address::of("@author").into();
/// let template_bytes = svm_byte_array::default();
/// let gas_metering = false;
/// let gas_limit = 0;
///
/// let res = unsafe {
///   svm_deploy_template(
///     &mut receipt,
///     runtime,
///     template_bytes,
///     author,
///     gas_metering,
///     gas_limit,
///     &mut error)
/// };
///
/// assert!(res.is_ok());
/// ```
///
#[must_use]
#[no_mangle]
pub unsafe extern "C" fn svm_deploy_template(
    receipt: *mut svm_byte_array,
    runtime: *mut c_void,
    bytes: svm_byte_array,
    author: svm_byte_array,
    gas_metering: bool,
    gas_limit: u64,
    error: *mut svm_byte_array,
) -> svm_result_t {
    debug!("`svm_deploy_template` start`");

    let runtime: &mut Box<dyn Runtime> = runtime.into();

    let author: Result<Address, String> = Address::try_from(author);

    if let Err(s) = author {
        raw_error(s, error);
        return svm_result_t::SVM_FAILURE;
    }

    let gas_limit = maybe_gas!(gas_metering, gas_limit);

    let rust_receipt = runtime.deploy_template(bytes.into(), &author.unwrap().into(), gas_limit);

    let mut receipt_bytes = encode_template_receipt(&rust_receipt);

    // returning encoded `TemplateReceipt` as `svm_byte_array`.
    // should call later `svm_receipt_destroy`
    vec_to_svm_byte_array!(receipt, receipt_bytes);

    debug!("`svm_deploy_template` returns `SVM_SUCCESS`");

    svm_result_t::SVM_SUCCESS
}

/// Spawns a new App.
///
/// # Example
///
/// ```rust, no_run
/// use svm_runtime_c_api::*;
///
/// use svm_ffi::svm_byte_array;
/// use svm_types::Address;
///
/// // allocate imports
/// let mut imports = testing::imports_alloc(0);
///
/// // create runtime
///
/// let mut state_kv = std::ptr::null_mut();
/// let res = unsafe { svm_memory_state_kv_create(&mut state_kv) };
/// assert!(res.is_ok());
///
/// let mut runtime = std::ptr::null_mut();
/// let mut error = svm_byte_array::default();
///
/// let res = unsafe { svm_memory_runtime_create(&mut runtime, state_kv, imports, &mut error) };
/// assert!(res.is_ok());
///
/// let mut app_receipt = svm_byte_array::default();
/// let mut init_state = svm_byte_array::default();
/// let creator = Address::of("@creator").into();
/// let app_bytes = svm_byte_array::default();
/// let gas_metering = false;
/// let gas_limit = 0;
///
/// let _res = unsafe {
///   svm_spawn_app(
///     &mut app_receipt,
///     runtime,
///     app_bytes,
///     creator,
///     gas_metering,
///     gas_limit,
///     &mut error)
/// };
/// ```
///
#[must_use]
#[no_mangle]
pub unsafe extern "C" fn svm_spawn_app(
    receipt: *mut svm_byte_array,
    runtime: *mut c_void,
    bytes: svm_byte_array,
    creator: svm_byte_array,
    gas_metering: bool,
    gas_limit: u64,
    error: *mut svm_byte_array,
) -> svm_result_t {
    debug!("`svm_spawn_app` start");

    let runtime: &mut Box<dyn Runtime> = runtime.into();
    let creator: Result<Address, String> = Address::try_from(creator);

    if let Err(s) = creator {
        raw_error(s, error);
        return svm_result_t::SVM_FAILURE;
    }

    let gas_limit = maybe_gas!(gas_metering, gas_limit);

    let rust_receipt = runtime.spawn_app(bytes.into(), &creator.unwrap().into(), gas_limit);

    let mut receipt_bytes = encode_app_receipt(&rust_receipt);

    // returning encoded `AppReceipt` as `svm_byte_array`.
    // should call later `svm_receipt_destroy`
    vec_to_svm_byte_array!(receipt, receipt_bytes);

    debug!("`svm_spawn_app` returns `SVM_SUCCESS`");

    svm_result_t::SVM_SUCCESS
}

/// Triggers an app-transaction execution of an already deployed app.
/// Returns the receipt of the execution via the `receipt` parameter.
///
/// # Example
///
/// ```rust, no_run
/// use std::ffi::c_void;
///
/// use svm_runtime_c_api::*;
///
/// use svm_types::{State, Address};
/// use svm_ffi::svm_byte_array;
///
/// // allocate imports
/// let mut imports = testing::imports_alloc(0);
///
/// // create runtime
///
/// let mut state_kv = std::ptr::null_mut();
/// let res = unsafe { svm_memory_state_kv_create(&mut state_kv) };
/// assert!(res.is_ok());
///
/// let mut runtime = std::ptr::null_mut();
/// let mut error = svm_byte_array::default();
///
/// let res = unsafe { svm_memory_runtime_create(&mut runtime, state_kv, imports, &mut error) };
/// assert!(res.is_ok());
///
/// let mut exec_receipt = svm_byte_array::default();
/// let bytes = svm_byte_array::default();
/// let state = State::empty().into();
/// let gas_metering = false;
/// let gas_limit = 0;
///
/// let _res = unsafe {
///   svm_exec_app(
///     &mut exec_receipt,
///     runtime,
///     bytes,
///     state,
///     gas_metering,
///     gas_limit,
///     &mut error)
/// };
/// ```
///
#[must_use]
#[no_mangle]
pub unsafe extern "C" fn svm_exec_app(
    receipt: *mut svm_byte_array,
    runtime: *mut c_void,
    bytes: svm_byte_array,
    state: svm_byte_array,
    gas_metering: bool,
    gas_limit: u64,
    error: *mut svm_byte_array,
) -> svm_result_t {
    debug!("`svm_exec_app` start");

    let runtime: &mut Box<dyn Runtime> = runtime.into();
    let state: Result<State, String> = State::try_from(state);

    if let Err(msg) = state {
        raw_error(msg, error);
        return svm_result_t::SVM_FAILURE;
    }

    let gas_limit = maybe_gas!(gas_metering, gas_limit);

    let rust_receipt = runtime.exec_app(bytes.into(), &state.unwrap(), gas_limit);
    let mut receipt_bytes = encode_exec_receipt(&rust_receipt);

    // returning encoded `ExecReceipt` as `svm_byte_array`.
    // should call later `svm_receipt_destroy`
    vec_to_svm_byte_array!(receipt, receipt_bytes);

    debug!("`svm_exec_app` returns `SVM_SUCCESS`");

    svm_result_t::SVM_SUCCESS
}

/// Destroys the Runtime and its associated resources.
///
/// # Example
///
/// ```rust, no_run
/// use svm_runtime_c_api::*;
///
/// use svm_types::Address;
/// use svm_ffi::svm_byte_array;
///
/// // allocate imports
/// let mut imports = testing::imports_alloc(0);
///
/// // create runtime
///
/// let mut state_kv = std::ptr::null_mut();
/// let res = unsafe { svm_memory_state_kv_create(&mut state_kv) };
/// assert!(res.is_ok());
///
/// let mut runtime = std::ptr::null_mut();
/// let mut error = svm_byte_array::default();
/// let res = unsafe { svm_memory_runtime_create(&mut runtime, state_kv, imports, &mut error) };
/// assert!(res.is_ok());
///
/// // destroy runtime
/// unsafe { svm_runtime_destroy(runtime); }
/// ```
///
#[must_use]
#[no_mangle]
pub unsafe extern "C" fn svm_runtime_destroy(runtime: *mut c_void) {
    RuntimePtr::from_raw(runtime);
}

/// Frees allocated imports resources.
///
/// # Example
///
/// ```rust
/// use svm_runtime_c_api::*;
///
/// // allocate imports
/// let count = 0;
/// let mut imports = std::ptr::null_mut();
/// let _res = unsafe { svm_imports_alloc(&mut imports, count) };
///
/// // destroy imports
/// unsafe { svm_imports_destroy(imports); }
/// ```
///
#[must_use]
#[no_mangle]
pub unsafe extern "C" fn svm_imports_destroy(imports: *const c_void) {
    let _ = Box::from_raw(imports as *mut Vec<ExternImport>);
}

<<<<<<< HEAD
/// Allocates a new `svm_trap_t` with inner `error` of size `size`.
#[no_mangle]
pub unsafe extern "C" fn svm_trap_alloc(size: u32) -> *mut svm_trap_t {
    svm_trap_t::alloc(size as usize)
}

/// Deallocates all memory consumed by `trap`.
///
/// This method should be used for mainly for tests or similar, since `*mut trap_t`(s) returned by host functions
/// are being deallocated internally by SVM.
#[no_mangle]
pub unsafe extern "C" fn svm_trap_destroy(trap: *mut svm_trap_t) {
    let trap = svm_ffi::from_raw(trap);

    trap.destroy()
}

=======
>>>>>>> 8a4bca04
/// Frees `svm_byte_array`
///
/// # Example
///
/// ```rust
/// use svm_runtime_c_api::*;
///
/// use svm_ffi::svm_byte_array;
///
/// let bytes = svm_byte_array::default();
/// unsafe { svm_byte_array_destroy(bytes); }
/// ```
///
#[must_use]
#[no_mangle]
pub unsafe extern "C" fn svm_byte_array_destroy(bytes: svm_byte_array) {
    bytes.destroy()
}

#[must_use]
#[no_mangle]
pub unsafe extern "C" fn svm_wasm_error_create(msg: svm_byte_array) -> *mut svm_byte_array {
    let msg: &[u8] = msg.into();
    let bytes = msg.to_vec();

    let err: svm_byte_array = bytes.into();

    Box::into_raw(Box::new(err))
}

/// Given a raw `deploy-template` transaction (the `bytes` parameter),
/// if it's valid (i.e: passes the `svm_validate_template`), returns `SVM_SUCCESS` and the estimated gas that will be required
/// in order to execute the transaction (via the `estimate` parameter).

/// # Panics
///
/// Panics when `bytes` input is not a valid `deploy-template` raw transaction.
/// Having `bytes` a valid raw input doesn't necessarily imply that `svm_validate_template` passes.
///
#[no_mangle]
pub unsafe extern "C" fn svm_estimate_deploy_template(
    estimation: *mut u64,
    runtime: *mut c_void,
    bytes: svm_byte_array,
    error: *mut svm_byte_array,
) -> svm_result_t {
    let runtime: &mut Box<dyn Runtime> = runtime.into();

    match runtime.estimate_deploy_template(bytes.into()) {
        Ok(est) => {
            *estimation = max_gas!(est);
            svm_result_t::SVM_SUCCESS
        }
        Err(e) => {
            raw_validate_error(&e, error);
            svm_result_t::SVM_FAILURE
        }
    }
}

/// Given a raw `spawn-app` transaction (the `bytes` parameter),
/// if it's valid (i.e: passes the `svm_validate_app`), returns `SVM_SUCCESS` and the estimated gas that will be required
/// in order to execute the transaction (via the `estimate` parameter).
///
/// # Panics
///
/// Panics when `bytes` input is not a valid `spawn-app` raw transaction.
/// Having `bytes` a valid raw input doesn't necessarily imply that `svm_validate_app` passes.
///
#[no_mangle]
pub unsafe extern "C" fn svm_estimate_spawn_app(
    estimation: *mut u64,
    runtime: *mut c_void,
    bytes: svm_byte_array,
    error: *mut svm_byte_array,
) -> svm_result_t {
    let runtime: &mut Box<dyn Runtime> = runtime.into();

    match runtime.estimate_spawn_app(bytes.into()) {
        Ok(est) => {
            *estimation = max_gas!(est);
            svm_result_t::SVM_SUCCESS
        }
        Err(e) => {
            raw_validate_error(&e, error);
            svm_result_t::SVM_FAILURE
        }
    }
}

/// Given a raw `exec-app` transaction (the `bytes` parameter),
/// if it's valid (i.e: passes the `svm_validate_tx`), returns `SVM_SUCCESS` and the estimated gas that will be required
/// in order to execute the transaction (via the `estimate` parameter).
///
/// # Panics
///
/// Panics when `bytes` input is not a valid `exec-app` raw transaction.
/// Having `bytes` a valid raw input doesn't necessarily imply that `svm_validate_tx` passes.
///
#[no_mangle]
pub unsafe extern "C" fn svm_estimate_exec_app(
    estimation: *mut u64,
    runtime: *mut c_void,
    bytes: svm_byte_array,
    error: *mut svm_byte_array,
) -> svm_result_t {
    let runtime: &mut Box<dyn Runtime> = runtime.into();

    match runtime.estimate_exec_app(bytes.into()) {
        Ok(est) => {
            *estimation = max_gas!(est);
            svm_result_t::SVM_SUCCESS
        }
        Err(e) => {
            raw_validate_error(&e, error);
            svm_result_t::SVM_FAILURE
        }
    }
}

/// Constructs a new raw `app_template` transaction.
///
#[no_mangle]
pub unsafe extern "C" fn svm_encode_app_template(
    app_template: *mut svm_byte_array,
    version: u32,
    name: svm_byte_array,
    code: svm_byte_array,
    data: svm_byte_array,
    error: *mut svm_byte_array,
) -> svm_result_t {
    let name = String::try_from(name);
    if name.is_err() {
        raw_utf8_error(name, error);
        return svm_result_t::SVM_FAILURE;
    }

    let data: Result<DataLayout, io::Error> = DataLayout::try_from(data);
    if let Err(e) = data {
        raw_io_error(e, error);
        return svm_result_t::SVM_FAILURE;
    }

    let mut bytes = DeployAppTemplateBuilder::new()
        .with_version(version)
        .with_name(&name.unwrap())
        .with_code(code.into())
        .with_data(&data.unwrap())
        .build();

    vec_to_svm_byte_array!(app_template, bytes);

    svm_result_t::SVM_SUCCESS
}

/// Constructs a new raw `spawn_app` transaction.
///
#[no_mangle]
pub unsafe extern "C" fn svm_encode_spawn_app(
    spawn_app: *mut svm_byte_array,
    version: u32,
    template_addr: svm_byte_array,
    ctor_name: svm_byte_array,
    calldata: svm_byte_array,
    error: *mut svm_byte_array,
) -> svm_result_t {
    let template_addr: Result<Address, String> = Address::try_from(template_addr);
    if let Err(s) = template_addr {
        raw_error(s, error);
        return svm_result_t::SVM_FAILURE;
    }

    let calldata: &[u8] = calldata.into();
    let calldata: Vec<u8> = calldata.iter().cloned().collect();

    let template_addr = template_addr.unwrap();

    // TODO: return an error instead of `unwrap()`
    let ctor_name = String::try_from(ctor_name).unwrap();

    let mut bytes = SpawnAppBuilder::new()
        .with_version(version)
        .with_template(&template_addr.into())
        .with_ctor(&ctor_name)
        .with_calldata(&calldata)
        .build();

    vec_to_svm_byte_array!(spawn_app, bytes);

    svm_result_t::SVM_SUCCESS
}

/// Constructs a new raw `app_tx` transaction.
///
#[no_mangle]
pub unsafe extern "C" fn svm_encode_app_tx(
    app_tx: *mut svm_byte_array,
    version: u32,
    app_addr: svm_byte_array,
    func_name: svm_byte_array,
    calldata: svm_byte_array,
    error: *mut svm_byte_array,
) -> svm_result_t {
    let app_addr: Result<Address, String> = Address::try_from(app_addr);
    if let Err(s) = app_addr {
        raw_error(s, error);
        return svm_result_t::SVM_FAILURE;
    }

    let calldata: &[u8] = calldata.into();
    let calldata: Vec<u8> = calldata.iter().cloned().collect();

    // TODO: return an error instead of `unwrap()`
    let func_name = String::try_from(func_name).unwrap();
    let app_addr = app_addr.unwrap();

    let mut bytes = AppTxBuilder::new()
        .with_version(version)
        .with_app(&app_addr.into())
        .with_func(&func_name)
        .with_calldata(&calldata)
        .build();

    vec_to_svm_byte_array!(app_tx, bytes);

    svm_result_t::SVM_SUCCESS
}<|MERGE_RESOLUTION|>--- conflicted
+++ resolved
@@ -16,16 +16,10 @@
 use svm_storage::kv::{ExternKV, StatefulKV};
 use svm_types::{Address, State, WasmType};
 
-<<<<<<< HEAD
 use svm_runtime::env::default::DefaultSerializerTypes;
 use svm_runtime::{gas::DefaultGasEstimator, Context, ExternImport, Runtime, RuntimePtr};
 
 use svm_ffi::{svm_byte_array, svm_env_t, svm_func_callback_t, svm_trap_t};
-=======
-use crate::RuntimePtr;
-use crate::{helpers, raw_error, raw_io_error, raw_utf8_error, raw_validate_error, svm_result_t};
-use svm_ffi::{svm_byte_array, svm_env_t, svm_func_callback_t};
->>>>>>> 8a4bca04
 
 use crate::{raw_error, raw_io_error, raw_utf8_error, raw_validate_error, svm_result_t};
 
@@ -879,26 +873,6 @@
     let _ = Box::from_raw(imports as *mut Vec<ExternImport>);
 }
 
-<<<<<<< HEAD
-/// Allocates a new `svm_trap_t` with inner `error` of size `size`.
-#[no_mangle]
-pub unsafe extern "C" fn svm_trap_alloc(size: u32) -> *mut svm_trap_t {
-    svm_trap_t::alloc(size as usize)
-}
-
-/// Deallocates all memory consumed by `trap`.
-///
-/// This method should be used for mainly for tests or similar, since `*mut trap_t`(s) returned by host functions
-/// are being deallocated internally by SVM.
-#[no_mangle]
-pub unsafe extern "C" fn svm_trap_destroy(trap: *mut svm_trap_t) {
-    let trap = svm_ffi::from_raw(trap);
-
-    trap.destroy()
-}
-
-=======
->>>>>>> 8a4bca04
 /// Frees `svm_byte_array`
 ///
 /// # Example
