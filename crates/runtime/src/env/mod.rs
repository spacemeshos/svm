--- conflicted
+++ resolved
@@ -59,11 +59,7 @@
     /// Compute an `Account`'s `Address`
     type AccountAddressCompute: ComputeAddress<ExtSpawn, Address = AccountAddr>;
 
-<<<<<<< HEAD
-    /// `Template` content `TemplateHasher` type.
-=======
     /// [`Template`] content [`TemplateHasher`] type.
->>>>>>> 0f6ad8e2
     type TemplateHasher: TemplateHasher;
 }
 
@@ -112,11 +108,7 @@
         &mut self.accounts
     }
 
-<<<<<<< HEAD
-    /// Computes the `TemplateHash` of `template`.
-=======
     /// Computes the [`TemplateHash`] of a [`Template`].
->>>>>>> 0f6ad8e2
     pub fn compute_template_hash(&self, template: &Template) -> TemplateHash {
         T::TemplateHasher::hash(template)
     }
