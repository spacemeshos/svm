use std::collections::HashSet;

use svm_types::{AccountAddr, SectionKind, Template, TemplateAddr};

use crate::env::{ExtAccount, TemplateHash};

<<<<<<< HEAD
/// A persistent store for [`Template`](s).
=======
/// A persistent store for [`Template`](svm_types::Template)s.
>>>>>>> 0f6ad8e2
pub trait TemplateStore {
    /// Stores a [`Template`].
    ///
    /// parameters:
    ///
    /// `template` - Struct holding the data of the [`Template`].
    /// `addr`     - [`Template`]'s `Address`.
    /// `hash`     - [`Template`]'s [`TemplateHash`].
    fn store(&mut self, template: &Template, addr: &TemplateAddr, hash: &TemplateHash);

    /// Given a [`Template`]'s `Address`, fetches its raw data and deserializes it into `Template`.
    /// Returns `None` if [`Template`] doesn't exist.
    #[must_use]
    fn load(
        &self,
        addr: &TemplateAddr,
        interests: Option<HashSet<SectionKind>>,
    ) -> Option<Template>;
}

/// A persistent store for `Account`(s)
pub trait AccountStore {
    /// Stores `Address` -> `Account`
    fn store(&mut self, account: &ExtAccount, addr: &AccountAddr);

    /// Given a `Account Address`, fetches its raw data
    /// and deserializes it into an [`ExtAccount`].
    ///
    /// Returns `None` if [`Template`] doesn't exist.
    #[must_use]
    fn load(&self, addr: &AccountAddr) -> Option<ExtAccount>;

    /// Given an `Account Address`, returns it's associated [`TemplateAddr`].
    ///
    /// Returns `None` if there is no associated [`TemplateAddr`].
    #[must_use]
    fn resolve_template_addr(&self, addr: &AccountAddr) -> Option<TemplateAddr>;
}<|MERGE_RESOLUTION|>--- conflicted
+++ resolved
@@ -4,11 +4,7 @@
 
 use crate::env::{ExtAccount, TemplateHash};
 
-<<<<<<< HEAD
-/// A persistent store for [`Template`](s).
-=======
 /// A persistent store for [`Template`](svm_types::Template)s.
->>>>>>> 0f6ad8e2
 pub trait TemplateStore {
     /// Stores a [`Template`].
     ///
