//! Implements common functionality to be consumed by tests.

<<<<<<< HEAD
=======
use wasmer::{ImportObject, Instance, Memory, MemoryType, Module, Pages, Store};

use std::cell::RefCell;
use std::path::Path;
use std::rc::Rc;

>>>>>>> 1ae86f19
use svm_codec::api::builder::{SpawnAppBuilder, TemplateBuilder, TxBuilder};
use svm_codec::template;
use svm_gas::resolvers::StandardPriceResolver;
use svm_layout::{FixedLayout, Layout};
use svm_storage::{
    app::{AppKVStore, AppStorage},
    kv::{FakeKV, StatefulKV},
};
use svm_types::{
    Address, AppAddr, CodeSection, CtorsSection, DataSection, Gas, HeaderSection, State,
    TemplateAddr,
};
<<<<<<< HEAD
use wasmer::{ImportObject, Instance, Memory, MemoryType, Module, Pages, Store};
=======

use crate::env::{DefaultMemAppStore, DefaultMemEnvTypes, DefaultMemTemplateStore};
use crate::storage::StorageBuilderFn;
use crate::{Config, DefaultRuntime, Env};
>>>>>>> 1ae86f19

use std::cell::RefCell;
use std::path::Path;
use std::rc::Rc;

use crate::env::{DefaultMemAppStore, DefaultMemEnvTypes, DefaultMemTemplateStore};
use crate::storage::StorageBuilderFn;
use crate::{Config, DefaultRuntime, Env, ExternImport};

/// Hold a Wasm file in textual or binary form
pub enum WasmFile<'a> {
    /// Textual Wasm
    Text(&'a str),

    /// Binary Wasm
    Binary(&'a [u8]),
}

impl<'a> WasmFile<'a> {
    fn into_bytes(self) -> Vec<u8> {
        match self {
            Self::Text(text) => wat::parse_str(text).unwrap(),
            Self::Binary(wasm) => wasm.to_vec(),
        }
    }
}

impl<'a> From<&'a str> for WasmFile<'a> {
    fn from(text: &'a str) -> Self {
        Self::Text(text)
    }
}

impl<'a> From<&'a [u8]> for WasmFile<'a> {
    fn from(wasm: &'a [u8]) -> Self {
        Self::Binary(wasm)
    }
}

<<<<<<< HEAD
/// Creates a new `Wasmer Memory` consisting of a single page
/// The memory is of type non-shared and can grow without a limit
pub fn wasmer_memory(store: &Store) -> Memory {
    let min = Pages(1);
    let max = None;
    let shared = false;
    let ty = MemoryType::new(min, max, shared);

    Memory::new(store, ty).expect("Memory allocation has failed.")
}

=======
>>>>>>> 1ae86f19
/// Compiles a wasm program in text format (a.k.a WAST) into a `Module` (`wasmer`)
pub fn wasmer_compile(store: &Store, wasm_file: WasmFile, _gas_limit: Gas) -> Module {
    let wasm = wasm_file.into_bytes();

    Module::from_binary(&store, &wasm[..]).unwrap()
}

/// Instantiate a `wasmer` instance
pub fn wasmer_instantiate(
    store: &Store,
    import_object: &ImportObject,
    wasm_file: WasmFile,
    gas_limit: Gas,
) -> Instance {
    let module = wasmer_compile(store, wasm_file, gas_limit);

    Instance::new(&module, import_object).unwrap()
}

/// Given an App `Address` and its storage layout, it initializes a new blank `AppStorage`
pub fn blank_storage(app_addr: &Address, layout: &FixedLayout) -> AppStorage {
    let state_kv = memory_state_kv_init();
    let app_kv = AppKVStore::new(app_addr.clone(), &state_kv);

    AppStorage::new(layout.clone(), app_kv)
}

/// Returns a new in-memory stateful-kv.
/// It should be used for managing apps' storage.
pub fn memory_state_kv_init() -> Rc<RefCell<dyn StatefulKV>> {
    Rc::new(RefCell::new(FakeKV::new()))
}

/// Creates an in-memory `Runtime` backed by key-value and host vmcalls (`imports`).
pub fn create_memory_runtime(
    state_kv: &Rc<RefCell<dyn StatefulKV>>,
) -> DefaultRuntime<DefaultMemEnvTypes> {
    let storage_builder = runtime_memory_storage_builder(state_kv);

    let template_store = DefaultMemTemplateStore::new();
    let app_store = DefaultMemAppStore::new();
    let env = Env::<DefaultMemEnvTypes>::new(app_store, template_store);

    let config = Config::default();
    let imports = ("sm".to_string(), wasmer::Exports::new());

<<<<<<< HEAD
    DefaultRuntime::new(
        env,
        &kv_path,
        StandardPriceResolver::default(),
        imports,
        Box::new(storage_builder),
    )
=======
    DefaultRuntime::new(env, imports, Box::new(storage_builder), config)
>>>>>>> 1ae86f19
}

/// Returns a function (wrapped inside [`Box`]) that initializes an App's storage client.
pub fn runtime_memory_storage_builder(
    state_kv: &Rc<RefCell<dyn StatefulKV>>,
) -> Box<StorageBuilderFn> {
    let state_kv = Rc::clone(state_kv);

    let func = move |app_addr: &AppAddr, state: &State, layout: &FixedLayout, _config: &Config| {
        let app_addr = app_addr.inner();
        let app_kv = AppKVStore::new(app_addr.clone(), &state_kv);

        let mut storage = AppStorage::new(layout.clone(), app_kv);
        storage.rewind(state);

        storage
    };

    Box::new(func)
}

/// Builds a raw `Deploy Template` transaction.
pub fn build_template(
    code_version: u32,
    name: &str,
    layout: FixedLayout,
    ctors: &[String],
    wasm: WasmFile,
) -> Vec<u8> {
    let code = CodeSection::new_fixed(wasm.into_bytes(), 0);
    let ctors = CtorsSection::new(ctors.to_vec());
    let data = DataSection::with_layout(Layout::Fixed(layout));
    let header = HeaderSection::new(code_version, name.to_string(), "".to_string());

    let template = TemplateBuilder::default()
        .with_code(code)
        .with_data(data)
        .with_ctors(ctors)
        .with_header(header)
        .build();

    template::encode(&template)
}

/// Builds a raw `Spawn App` transaction
pub fn build_app(template: &TemplateAddr, name: &str, ctor: &str, calldata: &[u8]) -> Vec<u8> {
    SpawnAppBuilder::new()
        .with_version(0)
        .with_template(template)
        .with_name(name)
        .with_ctor(ctor)
        .with_calldata(calldata)
        .build()
}

/// Builds a raw `Transaction`
pub fn build_transaction(app_addr: &AppAddr, func: &str, calldata: &[u8]) -> Vec<u8> {
    TxBuilder::new()
        .with_version(0)
        .with_app(app_addr)
        .with_func(func)
        .with_calldata(calldata)
        .build()
}<|MERGE_RESOLUTION|>--- conflicted
+++ resolved
@@ -1,14 +1,5 @@
 //! Implements common functionality to be consumed by tests.
 
-<<<<<<< HEAD
-=======
-use wasmer::{ImportObject, Instance, Memory, MemoryType, Module, Pages, Store};
-
-use std::cell::RefCell;
-use std::path::Path;
-use std::rc::Rc;
-
->>>>>>> 1ae86f19
 use svm_codec::api::builder::{SpawnAppBuilder, TemplateBuilder, TxBuilder};
 use svm_codec::template;
 use svm_gas::resolvers::StandardPriceResolver;
@@ -21,22 +12,14 @@
     Address, AppAddr, CodeSection, CtorsSection, DataSection, Gas, HeaderSection, State,
     TemplateAddr,
 };
-<<<<<<< HEAD
 use wasmer::{ImportObject, Instance, Memory, MemoryType, Module, Pages, Store};
-=======
+
+use std::cell::RefCell;
+use std::rc::Rc;
 
 use crate::env::{DefaultMemAppStore, DefaultMemEnvTypes, DefaultMemTemplateStore};
 use crate::storage::StorageBuilderFn;
 use crate::{Config, DefaultRuntime, Env};
->>>>>>> 1ae86f19
-
-use std::cell::RefCell;
-use std::path::Path;
-use std::rc::Rc;
-
-use crate::env::{DefaultMemAppStore, DefaultMemEnvTypes, DefaultMemTemplateStore};
-use crate::storage::StorageBuilderFn;
-use crate::{Config, DefaultRuntime, Env, ExternImport};
 
 /// Hold a Wasm file in textual or binary form
 pub enum WasmFile<'a> {
@@ -68,7 +51,6 @@
     }
 }
 
-<<<<<<< HEAD
 /// Creates a new `Wasmer Memory` consisting of a single page
 /// The memory is of type non-shared and can grow without a limit
 pub fn wasmer_memory(store: &Store) -> Memory {
@@ -80,8 +62,6 @@
     Memory::new(store, ty).expect("Memory allocation has failed.")
 }
 
-=======
->>>>>>> 1ae86f19
 /// Compiles a wasm program in text format (a.k.a WAST) into a `Module` (`wasmer`)
 pub fn wasmer_compile(store: &Store, wasm_file: WasmFile, _gas_limit: Gas) -> Module {
     let wasm = wasm_file.into_bytes();
@@ -128,17 +108,13 @@
     let config = Config::default();
     let imports = ("sm".to_string(), wasmer::Exports::new());
 
-<<<<<<< HEAD
     DefaultRuntime::new(
         env,
-        &kv_path,
         StandardPriceResolver::default(),
         imports,
         Box::new(storage_builder),
+        config,
     )
-=======
-    DefaultRuntime::new(env, imports, Box::new(storage_builder), config)
->>>>>>> 1ae86f19
 }
 
 /// Returns a function (wrapped inside [`Box`]) that initializes an App's storage client.
