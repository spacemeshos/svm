--- conflicted
+++ resolved
@@ -1,8 +1,4 @@
-<<<<<<< HEAD
-//! Implements the `SVM` vmcalls (a.k.a libcalls / hostcalls / syscalls)
-=======
 //! Implements the `SVM` vmcalls (a.k.a `libcalls / hostcalls / syscalls`)
->>>>>>> 1ae86f19
 
 use wasmer::{Exports, Function, Store};
 
