--- conflicted
+++ resolved
@@ -4,22 +4,12 @@
 use std::collections::HashSet;
 
 use svm_layout::FixedLayout;
-<<<<<<< HEAD
 use svm_program::Program;
-use svm_storage::app::AppStorage;
-use svm_types::DeployReceipt;
-use svm_types::GasMode;
-use svm_types::SectionKind;
-use svm_types::{AccountAddr, DeployerAddr, SpawnerAddr, State, Template};
-use svm_types::{CallReceipt, ReceiptLog, SpawnReceipt};
-use svm_types::{Gas, OOGError};
-=======
 use svm_storage::account::AccountStorage;
 use svm_types::SectionKind;
 use svm_types::{AccountAddr, DeployerAddr, SpawnerAddr, State, Template};
 use svm_types::{CallReceipt, DeployReceipt, ReceiptLog, SpawnReceipt};
 use svm_types::{Gas, GasMode, OOGError};
->>>>>>> 3fc42f85
 use svm_types::{RuntimeError, Transaction};
 
 use super::{Call, Failure, Function, Outcome};
@@ -568,27 +558,12 @@
         let template = self.env.parse_deploy(bytes, None)?;
         let code = template.code();
 
-<<<<<<< HEAD
-        // Opcode and `svm_alloc` checks should only ever be run when deploying
-        // templates. There's no reason to also do it when spawning new apps
-        // over already-validated templates.
+        // Opcode and `svm_alloc` checks should only ever be run when deploying [`Template`]s.
+        // There's no reason to also do it when spawning new `Account`
+        // over already-validated [`Template`]s
         let program = Program::new(code).map_err(ValidateError::from)?;
         svm_gas::validate_wasm(&program, false).map_err(ValidateError::from)?;
         Ok(())
-=======
-        // Opcode and `svm_alloc` checks should only ever be run when deploying [`Template`]s.
-        // There's no reason to also do it when spawning new `Account`
-        // over already-validated [`Template`]s
-        if !crate::validation::validate_opcodes(code) {
-            return Err(ValidateError::Program(ProgramError::FloatsNotAllowed));
-        } else if !crate::validation::validate_svm_alloc(code) {
-            return Err(ValidateError::Program(ProgramError::FunctionNotFound {
-                func_name: "svm_alloc".to_string(),
-            }));
-        }
-
-        svm_gas::validate_wasm(code, false).map_err(|e| e.into())
->>>>>>> 3fc42f85
     }
 
     fn validate_spawn(&self, bytes: &[u8]) -> std::result::Result<(), ValidateError> {
@@ -616,13 +591,8 @@
         }
     }
 
-<<<<<<< HEAD
-    fn spawn_app(&mut self, bytes: &[u8], spawner: &SpawnerAddr, gas_limit: Gas) -> SpawnReceipt {
+    fn spawn(&mut self, bytes: &[u8], spawner: &SpawnerAddr, gas_limit: Gas) -> SpawnReceipt {
         use svm_program::ProgramVisitor;
-=======
-    fn spawn(&mut self, bytes: &[u8], spawner: &SpawnerAddr, gas_limit: Gas) -> SpawnReceipt {
-        use svm_gas::ProgramVisitor;
->>>>>>> 3fc42f85
 
         info!("Runtime `spawn`");
 
