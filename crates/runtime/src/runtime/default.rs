--- conflicted
+++ resolved
@@ -1,49 +1,24 @@
-use log::{error, info};
-<<<<<<< HEAD
-use svm_ffi::svm_env_t;
+use log::info;
 use svm_gas::ProgramError;
 use svm_layout::FixedLayout;
 use svm_storage::app::AppStorage;
-=======
-use wasmer::{Instance, Module, WasmPtr, WasmTypeList};
-
-use svm_layout::FixedLayout;
-use svm_storage::app::AppStorage;
+use svm_types::GasMode;
 use svm_types::SectionKind;
->>>>>>> 1ae86f19
-use svm_types::{AppAddr, DeployerAddr, SpawnerAddr, State, Template, Type};
+use svm_types::{AppAddr, DeployerAddr, SpawnerAddr, State, Template};
 use svm_types::{ExecReceipt, ReceiptLog, SpawnAppReceipt, TemplateReceipt};
 use svm_types::{Gas, OOGError};
-use svm_types::{GasMode, SectionKind};
 use svm_types::{RuntimeError, Transaction};
-<<<<<<< HEAD
-use wasmer::{Exports, Extern, ImportObject, Instance, Module, Store, WasmPtr, WasmTypeList};
-=======
-
-use std::collections::HashMap;
+use wasmer::{Instance, Module, WasmPtr, WasmTypeList};
+
 use std::collections::HashSet;
-use std::path::{Path, PathBuf};
->>>>>>> 1ae86f19
-
-use std::collections::HashMap;
-use std::collections::HashSet;
-use std::path::PathBuf;
 
 use super::{Call, Failure, Function, Outcome};
-<<<<<<< HEAD
 use crate::env::{EnvTypes, ExtApp, ExtSpawnApp};
 use crate::error::ValidateError;
 use crate::storage::StorageBuilderFn;
 use crate::vmcalls;
 use crate::Env;
-use crate::{Config, Context, ExternImport, Runtime};
-=======
-use crate::env::{self, EnvTypes, ExtApp, ExtSpawnApp};
-use crate::error::ValidateError;
-use crate::storage::StorageBuilderFn;
-use crate::vmcalls;
-use crate::{Config, Context, Env, Runtime};
->>>>>>> 1ae86f19
+use crate::{Config, Context, Runtime};
 
 type Result<T> = std::result::Result<Outcome<T>, Failure>;
 
@@ -57,15 +32,10 @@
     /// Used mainly for managing an Account's persistence.
     env: Env<T>,
 
-<<<<<<< HEAD
     pricer: T::Pricer,
 
-    /// The runtime configuration
-    config: Config,
-=======
     /// Provided host functions to be consumed by running transactions.
     imports: (String, wasmer::Exports),
->>>>>>> 1ae86f19
 
     /// Runtime configuration.
     config: Config,
@@ -74,145 +44,22 @@
     storage_builder: Box<StorageBuilderFn>,
 }
 
-<<<<<<< HEAD
-=======
-impl<T> Runtime for DefaultRuntime<T>
-where
-    T: EnvTypes,
-{
-    fn validate_template(&self, bytes: &[u8]) -> std::result::Result<(), ValidateError> {
-        let template = self.env.parse_deploy_template(bytes, None)?;
-        let code = template.code();
-
-        svm_gas::validate_wasm(code, false).map_err(Into::into)
-    }
-
-    fn validate_app(&self, bytes: &[u8]) -> std::result::Result<(), ValidateError> {
-        self.env
-            .parse_spawn_app(bytes)
-            .map(|_| ())
-            .map_err(Into::into)
-    }
-
-    fn validate_tx(&self, bytes: &[u8]) -> std::result::Result<Transaction, ValidateError> {
-        self.env.parse_exec_app(bytes).map_err(Into::into)
-    }
-
-    fn deploy_template(
-        &mut self,
-        bytes: &[u8],
-        deployer: &DeployerAddr,
-        gas_limit: Gas,
-    ) -> TemplateReceipt {
-        info!("runtime `deploy_template`");
-
-        let template = self.env.parse_deploy_template(bytes, None).unwrap();
-
-        // TODO:
-        //
-
-        let install_price = self.template_installation_price(bytes, &template);
-
-        if gas_limit >= install_price {
-            let gas_used = Gas::with(install_price);
-            self.install_template(&template, gas_used)
-        } else {
-            TemplateReceipt::new_oog()
-        }
-    }
-
-    fn spawn_app(
-        &mut self,
-        bytes: &[u8],
-        spawner: &SpawnerAddr,
-        gas_limit: Gas,
-    ) -> SpawnAppReceipt {
-        info!("runtime `spawn_app`");
-
-        let base = self.env.parse_spawn_app(bytes).unwrap();
-        let spawn = ExtSpawnApp::new(base, spawner);
-
-        let payload_price = self.spawn_payload_price(bytes, &spawn);
-        let gas_left = gas_limit - payload_price;
-
-        match gas_left {
-            Ok(gas_left) => {
-                let app = ExtApp::new(spawn.app(), spawner);
-                let addr = self.env.compute_account_addr(&spawn);
-
-                self.env.store_app(&app, &addr);
-
-                let gas_used = payload_price.into();
-                self.call_ctor(&spawn, &addr, gas_used, gas_left)
-            }
-            Err(..) => SpawnAppReceipt::new_oog(Vec::new()),
-        }
-    }
-
-    fn exec_verify(
-        &self,
-        _tx: &Transaction,
-        _state: &State,
-        _gas_limit: Gas,
-    ) -> std::result::Result<bool, RuntimeError> {
-        todo!("https://github.com/spacemeshos/svm/issues/248")
-    }
-
-    fn exec_tx(&self, tx: &Transaction, state: &State, gas_limit: Gas) -> ExecReceipt {
-        let app_addr = tx.app_addr();
-        let template_addr = self.env.resolve_template_addr(app_addr);
-
-        if let Some(template_addr) = template_addr {
-            let call = Call {
-                func_name: tx.func_name(),
-                calldata: tx.calldata(),
-                template_addr: &template_addr,
-                app_addr,
-                state,
-                gas_used: Gas::with(0),
-                gas_left: gas_limit,
-                within_spawn: false,
-            };
-
-            self.exec_call::<(), ()>(&call)
-        } else {
-            unreachable!("Should have failed earlier when doing `validate_tx`");
-        }
-    }
-}
-
->>>>>>> 1ae86f19
 impl<T> DefaultRuntime<T>
 where
     T: EnvTypes,
 {
-<<<<<<< HEAD
-    /// Initializes a new [`DefaultRuntime`].
-    pub fn new<P: Into<PathBuf>>(
-        env: Env<T>,
-        kv_path: P,
-        pricer: T::Pricer,
-        imports: &Vec<ExternImport>,
-=======
     /// Initializes a new `DefaultRuntime`.
     pub fn new(
         env: Env<T>,
+        pricer: T::Pricer,
         imports: (String, wasmer::Exports),
->>>>>>> 1ae86f19
         storage_builder: Box<StorageBuilderFn>,
         config: Config,
     ) -> Self {
         Self {
             env,
-<<<<<<< HEAD
-            config: Config {
-                kv_path: kv_path.into(),
-            },
             pricer,
-            imports: imports as *const _,
-=======
             imports,
->>>>>>> 1ae86f19
             storage_builder,
             config,
         }
@@ -277,16 +124,6 @@
         svm_types::into_spawn_app_receipt(receipt, app_addr)
     }
 
-<<<<<<< HEAD
-=======
-    fn install_template(&mut self, template: &Template, gas_used: Gas) -> TemplateReceipt {
-        let addr = self.env.compute_template_addr(template);
-        self.env.store_template(template, &addr);
-
-        TemplateReceipt::new(addr, gas_used)
-    }
-
->>>>>>> 1ae86f19
     fn exec_call<Args, Rets>(&self, call: &Call) -> ExecReceipt {
         let result = self.exec::<(), (), _, _>(&call, |ctx, out| self.outcome_to_receipt(ctx, out));
 
@@ -299,25 +136,15 @@
         Rets: WasmTypeList,
         F: Fn(&Context, Outcome<Box<[wasmer::Val]>>) -> R,
     {
-<<<<<<< HEAD
-        info!("runtime `exec`");
-
-        match self.load_template(call.app_addr) {
-=======
         match self.account_template(call.app_addr) {
->>>>>>> 1ae86f19
             Ok(template) => {
                 let storage = self.open_storage(call.app_addr, call.state, template.fixed_layout());
 
                 let mut ctx =
                     Context::new(call.gas_left, storage, call.template_addr, call.app_addr);
 
-<<<<<<< HEAD
                 let store = crate::wasm_store::new_store();
-=======
-                let store = svm_compiler::new_store();
                 let import_object = self.create_import_object(&store, &mut ctx);
->>>>>>> 1ae86f19
 
                 let res = self.run::<Args, Rets>(&call, &store, &ctx, &template, &import_object);
                 res.map(|rets| f(&ctx, rets))
@@ -345,11 +172,7 @@
 
         self.set_memory(ctx, &instance);
 
-<<<<<<< HEAD
-        let func = self.get_func::<Args, Rets>(&instance, ctx, call.func_name)?;
-=======
         let func = self.func::<Args, Rets>(&instance, ctx, call.func_name)?;
->>>>>>> 1ae86f19
 
         let mut out = if call.calldata.len() > 0 {
             self.call_with_alloc(&instance, ctx, call.calldata, &func, &[])?
@@ -612,19 +435,11 @@
         store: &wasmer::Store,
         ctx: &Context,
         template: &Template,
-        _gas_left: Gas,
+        gas_left: Gas,
     ) -> std::result::Result<Module, Failure> {
-<<<<<<< HEAD
-        info!(
-            "runtime `compile_template` (template={:?})",
-            ctx.template_addr()
-        );
-
         let module_res = Module::from_binary(store, template.code());
-=======
-        let gas_metering = gas_left.is_some();
-        let gas_left = gas_left.unwrap_or(0);
->>>>>>> 1ae86f19
+        let _gas_metering = gas_left.is_some();
+        let _gas_left = gas_left.unwrap_or(0);
 
         module_res.map_err(|err| self.compilation_failed(ctx, err))
     }
@@ -772,7 +587,7 @@
 
         if gas_limit >= install_price {
             let gas_used = Gas::with(install_price);
-            let addr = self.env.derive_template_address(&template);
+            let addr = self.env.compute_template_addr(&template);
 
             self.env.store_template(&template, &addr);
             TemplateReceipt::new(addr, gas_used)
@@ -794,7 +609,7 @@
         let base = self.env.parse_spawn_app(bytes).unwrap();
         let template = {
             let template_address = base.app.template_addr();
-            self.env.load_template(template_address, None).unwrap()
+            self.env.template(template_address, None).unwrap()
         };
         let template_code_section = template.sections().get(SectionKind::Code).as_code();
         let gas_mode = template_code_section.gas_mode();
@@ -808,7 +623,7 @@
         if !template.is_ctor(spawn.ctor_name()) {
             // The template is faulty.
             let app = ExtApp::new(spawn.app(), spawner);
-            let app_addr = self.env.derive_app_address(&spawn);
+            let app_addr = self.env.compute_account_addr(&spawn);
             return SpawnAppReceipt::from_err(
                 RuntimeError::FuncNotAllowed {
                     app_addr,
@@ -837,7 +652,7 @@
         match gas_left {
             Ok(gas_left) => {
                 let app = ExtApp::new(spawn.app(), spawner);
-                let addr = self.env.derive_app_address(&spawn);
+                let addr = self.env.compute_account_addr(&spawn);
 
                 self.env.store_app(&app, &addr);
 
@@ -889,7 +704,7 @@
 
     fn exec_tx(&self, tx: &Transaction, state: &State, gas_limit: Gas) -> ExecReceipt {
         let app_addr = tx.app_addr();
-        let template_addr = self.env.find_template_addr(app_addr);
+        let template_addr = self.env.resolve_template_addr(app_addr);
 
         if let Some(template_addr) = template_addr {
             let call = Call {
