--- conflicted
+++ resolved
@@ -4,9 +4,5 @@
 #[derive(Debug, Clone, Default)]
 pub struct Config {
     /// The path for the key-value store
-<<<<<<< HEAD
     pub kv_path: PathBuf,
-=======
-    kv_path: PathBuf,
->>>>>>> 1ae86f19
 }