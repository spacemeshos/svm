--- conflicted
+++ resolved
@@ -8,7 +8,6 @@
 #[cfg(feature = "default-rocksdb")]
 mod rocksdb;
 
-<<<<<<< HEAD
 use svm_types::{
     Address, CallReceipt, Context, DeployReceipt, Envelope, Layer, RuntimeFailure, SpawnReceipt,
     TemplateAddr,
@@ -20,9 +19,6 @@
 pub use default::DefaultRuntime;
 pub use function::Function;
 pub use outcome::Outcome;
-=======
-use svm_types::{CallReceipt, Context, DeployReceipt, Envelope, SpawnReceipt};
->>>>>>> 22fb1cf6
 
 #[cfg(feature = "default-rocksdb")]
 pub use rocksdb::create_rocksdb_runtime;
