use wasmer::imports;
use wasmer::{Function, NativeFunc};

use svm_layout::{FixedLayout, Id};
use svm_runtime::{testing, vmcalls, Context};
use svm_types::{Address, Gas, ReceiptLog};

/// Creates a new `Wasmer Store`
pub fn wasmer_store() -> wasmer::Store {
    svm_compiler::new_store()
}

/// Creates a new `Wasmer Memory` consisting of a single page
/// The memory is of type non-shared and can grow without a limit
fn wasmer_memory(store: &wasmer::Store) -> wasmer::Memory {
    let min = wasmer::Pages(1);
    let max = None;
    let shared = false;
    let ty = wasmer::MemoryType::new(min, max, shared);

    wasmer::Memory::new(store, ty).expect("Memory allocation has failed.")
}

macro_rules! assert_vars32 {
    ($instance:expr, $( $var_id:expr => $expected:expr), *) => {{
        __assert_vars_impl!(u32, $instance, $( $var_id => $expected), *)
    }};
}

macro_rules! assert_vars64 {
    ($instance:expr, $( $var_id:expr => $expected:expr), *) => {{
        __assert_vars_impl!(u64, $instance, $( $var_id => $expected), *)
    }};
}

macro_rules! __assert_vars_impl {
    ($ty:ty, $instance:expr, $( $var_id:expr => $expected:expr), *) => {{
        let func: &NativeFunc<u32, $ty> = &$instance.exports.get_native_function("get").unwrap();

        $( assert_eq!(func.call($var_id).unwrap(), $expected); )*
    }};
}

macro_rules! assert_storage {
    ($ctx:expr, $($var_id:expr => $expected:expr), *) => {{
        let storage = &$ctx.borrow().storage;

        $(
            let actual = storage.read_var(Id($var_id));
            assert_eq!(actual, $expected);
         )*
    }};
}

macro_rules! var_add32 {
    ($instance:expr, $var_id:expr, $amount:expr) => {{
        __var_add_impl!(u32, $instance, $var_id, $amount)
    }};
}

macro_rules! var_add64 {
    ($instance:expr, $var_id:expr, $amount:expr) => {{
        __var_add_impl!(u64, $instance, $var_id, $amount)
    }};
}

macro_rules! __var_add_impl {
    ($ty:ty, $instance:expr, $var_id:expr, $amount:expr) => {{
        let func: NativeFunc<(u32, $ty), ()> =
            $instance.exports.get_native_function("add").unwrap();

        let res = func.call($var_id, $amount);

        assert!(res.is_ok());
    }};
}

macro_rules! func {
    ($store:ident, $ctx:ident, $f:expr) => {{
        Function::new_native_with_env(&$store, $ctx.clone(), $f)
    }};
}

#[test]
fn vmcalls_empty_wasm() {
    let wasm = r#"
        (module
          (func (export "run")))"#
        .into();

    let gas_limit = Gas::new();

<<<<<<< HEAD
    let store = svm_runtime::new_store();
=======
    let store = wasmer_store();
>>>>>>> 1ae86f19
    let import_object = imports! {};

    testing::wasmer_instantiate(&store, &import_object, wasm, gas_limit);
}

#[test]
fn vmcalls_get32_set32() {
    let template_addr = Address::repeat(0xAB);
    let app_addr = Address::repeat(0xCD);
    let gas_limit = Gas::new();
    let layout: FixedLayout = vec![4, 2].into();

<<<<<<< HEAD
    let store = svm_runtime::new_store();
=======
    let store = wasmer_store();
>>>>>>> 1ae86f19
    let storage = testing::blank_storage(&app_addr, &layout);

    let ctx = Context::new(gas_limit, storage, &template_addr.into(), &app_addr.into());

    let import_object = imports! {
        "svm" => {
            "svm_get32" => func!(store, ctx, vmcalls::get32),
            "svm_set32" => func!(store, ctx, vmcalls::set32),
        }
    };

    let instance = testing::wasmer_instantiate(
        &store,
        &import_object,
        include_str!("wasm/get32_set32.wast").into(),
        gas_limit,
    );

    assert_vars32!(instance, 0 => 0, 1 => 0);

    var_add32!(instance, 0, 5); // adding 5 to var #0
    var_add32!(instance, 1, 10); // adding 10 to var #1

    assert_vars32!(instance, 0 => 5, 1 => 10);

    assert_storage!(ctx, 0 => [5, 0, 0, 0], 1 => [10, 0]);
}

#[test]
fn vmcalls_get64_set64() {
    let template_addr = Address::repeat(0xAB);
    let app_addr = Address::repeat(0xCD);
    let gas_limit = Gas::new();
    let layout: FixedLayout = vec![4, 2].into();

<<<<<<< HEAD
    let store = svm_runtime::new_store();
=======
    let store = wasmer_store();
>>>>>>> 1ae86f19
    let storage = testing::blank_storage(&app_addr, &layout);
    let ctx = Context::new(gas_limit, storage, &template_addr.into(), &app_addr.into());

    let import_object = imports! {
        "svm" => {
            "svm_get64" => func!(store, ctx, vmcalls::get64),
            "svm_set64" => func!(store, ctx, vmcalls::set64),
        },
    };

    let instance = testing::wasmer_instantiate(
        &store,
        &import_object,
        include_str!("wasm/get64_set64.wast").into(),
        gas_limit,
    );

    assert_vars64!(instance, 0 => 0, 1 => 0);

    var_add64!(instance, 0, 5); // adding 5 to var #0
    var_add64!(instance, 1, 10); // adding 10 to var #1

    assert_vars64!(instance, 0 => 5, 1 => 10);

    assert_storage!(ctx, 0 => [5, 0, 0, 0], 1 => [10, 0]);
}

#[test]
fn vmcalls_load160() {
    let template_addr = Address::repeat(0xAB);
    let app_addr = Address::repeat(0xCD);
    let gas_limit = Gas::new();
    let layout: FixedLayout = vec![20].into();

<<<<<<< HEAD
    let store = svm_runtime::new_store();
    let memory = testing::wasmer_memory(&store);
=======
    let store = wasmer_store();
    let memory = wasmer_memory(&store);
>>>>>>> 1ae86f19
    let storage = testing::blank_storage(&app_addr, &layout);

    let ctx = Context::new_with_memory(
        memory.clone(),
        gas_limit,
        storage,
        &template_addr.into(),
        &app_addr.clone().into(),
    );

    let import_object = imports! {
        "svm" => {
            "memory" => memory.clone(),
            "svm_load160" => func!(store, ctx, vmcalls::load160),
            "svm_store160" => func!(store, ctx, vmcalls::store160),
        },
    };

    let instance = testing::wasmer_instantiate(
        &store,
        &import_object,
        include_str!("wasm/load160_store160.wast").into(),
        gas_limit,
    );

    {
        let storage = &mut ctx.borrow_mut().storage;
        storage.write_var(Id(0), app_addr.as_slice().to_vec());
    }

    let func: NativeFunc<(u32, u32)> = instance.exports.get_native_function("load").unwrap();
    let ptr = 0;
    let var_id = 0;

    func.call(var_id, ptr).expect("function has failed");

    let view = &memory.view::<u8>()[ptr as usize..(ptr as usize + 20)];
    let bytes: Vec<u8> = view.iter().map(|cell| cell.get()).collect();

    assert_eq!(app_addr, Address::from(&bytes[..]));
}

#[test]
fn vmcalls_store160() {
    let template_addr = Address::repeat(0xAB);
    let app_addr = Address::repeat(0xCD);
    let gas_limit = Gas::new();
    let layout: FixedLayout = vec![20].into();

<<<<<<< HEAD
    let store = svm_runtime::new_store();
    let memory = testing::wasmer_memory(&store);
=======
    let store = wasmer_store();
    let memory = wasmer_memory(&store);
>>>>>>> 1ae86f19
    let storage = testing::blank_storage(&app_addr, &layout);
    let ctx = Context::new_with_memory(
        memory.clone(),
        gas_limit,
        storage,
        &template_addr.into(),
        &app_addr.clone().into(),
    );

    let import_object = imports! {
        "svm" => {
            "memory" => memory.clone(),
            "svm_load160" => func!(store, ctx, vmcalls::load160),
            "svm_store160" => func!(store, ctx, vmcalls::store160),
        },
    };

    let instance = testing::wasmer_instantiate(
        &store,
        &import_object,
        include_str!("wasm/load160_store160.wast").into(),
        gas_limit,
    );

    for (cell, byte) in memory.view::<u8>().iter().zip(app_addr.as_slice()) {
        cell.set(*byte);
    }

    let func: NativeFunc<(u32, u32)> = instance.exports.get_native_function("store").unwrap();
    let ptr = 0;
    let var_id = 0;

    func.call(var_id, ptr).expect("function has failed");

    assert_storage!(ctx, 0 => app_addr.as_slice());
}

#[test]
fn vmcalls_log() {
    let template_addr = Address::repeat(0xAB);
    let app_addr = Address::repeat(0xCD);
    let gas_limit = Gas::new();
    let layout = FixedLayout::default();

<<<<<<< HEAD
    let store = svm_runtime::new_store();
    let memory = testing::wasmer_memory(&store);
=======
    let store = wasmer_store();
    let memory = wasmer_memory(&store);
>>>>>>> 1ae86f19
    let storage = testing::blank_storage(&app_addr, &layout);
    let ctx = Context::new_with_memory(
        memory.clone(),
        gas_limit,
        storage,
        &template_addr.into(),
        &app_addr.into(),
    );

    let import_object = imports! {
        "svm" => {
            "memory" => memory.clone(),
            "svm_log" => func!(store, ctx, vmcalls::log),
        },
    };

    let instance = testing::wasmer_instantiate(
        &store,
        &import_object,
        include_str!("wasm/log.wast").into(),
        gas_limit,
    );

    let data = b"Hello World";

    for (cell, byte) in memory.view::<u8>().iter().zip(data) {
        cell.set(*byte);
    }

    let logs = ctx.borrow_mut().take_logs();
    assert!(logs.is_empty());

    let func = instance.exports.get_function("sayHello").unwrap();
    let _ = func.call(&[]).unwrap();

    let logs = ctx.borrow_mut().take_logs();

    assert_eq!(
        logs,
        vec![ReceiptLog {
            msg: b"Hello World".to_vec(),
            code: 200
        }]
    );
}<|MERGE_RESOLUTION|>--- conflicted
+++ resolved
@@ -7,7 +7,7 @@
 
 /// Creates a new `Wasmer Store`
 pub fn wasmer_store() -> wasmer::Store {
-    svm_compiler::new_store()
+    svm_runtime::new_store()
 }
 
 /// Creates a new `Wasmer Memory` consisting of a single page
@@ -90,11 +90,7 @@
 
     let gas_limit = Gas::new();
 
-<<<<<<< HEAD
-    let store = svm_runtime::new_store();
-=======
-    let store = wasmer_store();
->>>>>>> 1ae86f19
+    let store = wasmer_store();
     let import_object = imports! {};
 
     testing::wasmer_instantiate(&store, &import_object, wasm, gas_limit);
@@ -107,11 +103,7 @@
     let gas_limit = Gas::new();
     let layout: FixedLayout = vec![4, 2].into();
 
-<<<<<<< HEAD
-    let store = svm_runtime::new_store();
-=======
-    let store = wasmer_store();
->>>>>>> 1ae86f19
+    let store = wasmer_store();
     let storage = testing::blank_storage(&app_addr, &layout);
 
     let ctx = Context::new(gas_limit, storage, &template_addr.into(), &app_addr.into());
@@ -147,11 +139,7 @@
     let gas_limit = Gas::new();
     let layout: FixedLayout = vec![4, 2].into();
 
-<<<<<<< HEAD
-    let store = svm_runtime::new_store();
-=======
-    let store = wasmer_store();
->>>>>>> 1ae86f19
+    let store = wasmer_store();
     let storage = testing::blank_storage(&app_addr, &layout);
     let ctx = Context::new(gas_limit, storage, &template_addr.into(), &app_addr.into());
 
@@ -186,13 +174,8 @@
     let gas_limit = Gas::new();
     let layout: FixedLayout = vec![20].into();
 
-<<<<<<< HEAD
-    let store = svm_runtime::new_store();
-    let memory = testing::wasmer_memory(&store);
-=======
     let store = wasmer_store();
     let memory = wasmer_memory(&store);
->>>>>>> 1ae86f19
     let storage = testing::blank_storage(&app_addr, &layout);
 
     let ctx = Context::new_with_memory(
@@ -242,13 +225,8 @@
     let gas_limit = Gas::new();
     let layout: FixedLayout = vec![20].into();
 
-<<<<<<< HEAD
-    let store = svm_runtime::new_store();
-    let memory = testing::wasmer_memory(&store);
-=======
     let store = wasmer_store();
     let memory = wasmer_memory(&store);
->>>>>>> 1ae86f19
     let storage = testing::blank_storage(&app_addr, &layout);
     let ctx = Context::new_with_memory(
         memory.clone(),
@@ -293,13 +271,8 @@
     let gas_limit = Gas::new();
     let layout = FixedLayout::default();
 
-<<<<<<< HEAD
-    let store = svm_runtime::new_store();
-    let memory = testing::wasmer_memory(&store);
-=======
     let store = wasmer_store();
     let memory = wasmer_memory(&store);
->>>>>>> 1ae86f19
     let storage = testing::blank_storage(&app_addr, &layout);
     let ctx = Context::new_with_memory(
         memory.clone(),
