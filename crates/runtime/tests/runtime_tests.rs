#![allow(unused)]

use svm_sdk as sdk;

use svm_sdk::traits::Encoder;
use svm_sdk::ReturnData;

use svm_codec::{Field, ParseError};

use svm_gas::ProgramError;
use svm_layout::FixedLayout;
use svm_runtime::{testing, Runtime, ValidateError};

use svm_types::{Address, Gas, RuntimeError};
use svm_types::{SpawnAppReceipt, TemplateReceipt};

fn memory_runtime() -> impl Runtime {
    let state_kv = testing::memory_state_kv_init();
<<<<<<< HEAD
    let imports = Box::leak(Box::new(vec![]));

    testing::create_memory_runtime(&state_kv, imports)
=======

    testing::create_memory_runtime(&state_kv)
>>>>>>> 1ae86f19
}

#[ignore]
#[test]
<<<<<<< HEAD
fn memory_runtime_validate_template_invalid_raw_format() {
=======
fn runtime_validate_template_invalid_raw_format() {
>>>>>>> 1ae86f19
    let runtime = memory_runtime();
    let bytes = vec![0xFF, 0xFF];

    let parse_err = ParseError::NotEnoughBytes(Field::Name);
    let expected = ValidateError::Parse(parse_err);

    let actual = runtime.validate_template(&bytes[..]).unwrap_err();
    assert_eq!(expected, actual);
}

#[test]
<<<<<<< HEAD
fn memory_runtime_validate_template_invalid_wasm() {
=======
fn runtime_validate_template_invalid_wasm() {
>>>>>>> 1ae86f19
    let runtime = memory_runtime();
    let code_version = 0;
    let ctors = Vec::new();

    // invalid wasm (has floats)
    let bytes = testing::build_template(
        code_version,
        "My Template",
        FixedLayout::default(),
        &ctors,
        include_str!("wasm/wasm_with_floats.wast").into(),
    );

    let prog_err = ProgramError::FloatsNotAllowed;
    let expected = Err(ValidateError::Program(prog_err));

    let actual = runtime.validate_template(&bytes[..]);
    assert_eq!(expected, actual);
}

#[ignore]
#[test]
<<<<<<< HEAD
fn memory_runtime_validate_app_invalid_raw_format() {
=======
fn runtime_validate_app_invalid_raw_format() {
>>>>>>> 1ae86f19
    let runtime = memory_runtime();
    let bytes = vec![0xFF, 0xFF];

    let parse_err = ParseError::NotEnoughBytes(Field::TemplateAddr);
    let expected = ValidateError::Parse(parse_err);

    let actual = runtime.validate_app(&bytes).unwrap_err();
    assert_eq!(expected, actual);
}

#[test]
<<<<<<< HEAD
fn memory_runtime_validate_tx_invalid_raw_format() {
=======
fn runtime_validate_tx_invalid_raw_format() {
>>>>>>> 1ae86f19
    let runtime = memory_runtime();

    let bytes = vec![0xFF, 0xFF];

    let parse_err = ParseError::NotEnoughBytes(Field::AppAddr);
    let expected = Err(ValidateError::Parse(parse_err));

    let actual = runtime.validate_tx(&bytes);
    assert_eq!(expected, actual);
}

#[test]
<<<<<<< HEAD
fn memory_runtime_deploy_template_reaches_oog() {
=======
fn runtime_deploy_template_reaches_oog() {
>>>>>>> 1ae86f19
    let mut runtime = memory_runtime();

    let code_version = 0;
    let deployer = Address::of("deployer").into();
    let maybe_gas = Gas::with(0);
    let ctors = vec!["ctor".to_string()];

    let bytes = testing::build_template(
        code_version,
        "My Template",
        FixedLayout::default(),
        &ctors,
        include_str!("wasm/runtime_app_ctor.wast").into(),
    );

    let expected = TemplateReceipt::new_oog();
    let actual = runtime.deploy_template(&bytes, &deployer, maybe_gas);
    assert_eq!(expected, actual);
}

#[test]
<<<<<<< HEAD
fn memory_runtime_deploy_template_has_enough_gas() {
=======
fn runtime_deploy_template_has_enough_gas() {
>>>>>>> 1ae86f19
    let mut runtime = memory_runtime();

    let code_version = 0;
    let deployer = Address::of("deployer").into();
    let gas_limit = Gas::with(1_0000_000);
    let ctors = vec!["ctor".to_string()];

    let bytes = testing::build_template(
        code_version,
        "My Template",
        FixedLayout::default(),
        &ctors,
        include_str!("wasm/runtime_app_ctor.wast").into(),
    );

    let receipt = runtime.deploy_template(&bytes, &deployer, gas_limit);
    assert!(receipt.success);
    assert!(receipt.gas_used.is_some());
}

#[test]
<<<<<<< HEAD
fn memory_runtime_spawn_app_with_non_ctor_fails() {
=======
fn runtime_spawn_app_with_non_ctor_fails() {
>>>>>>> 1ae86f19
    let mut runtime = memory_runtime();

    // 1) deploying the template
    let code_version = 0;
    let deployer = Address::of("deployer").into();
    let creator = Address::of("creator").into();
    let maybe_gas = Gas::new();
    let ctors = vec!["ctor".to_string()];

    let bytes = testing::build_template(
        code_version,
        "My Template",
        FixedLayout::default(),
        &ctors,
        include_str!("wasm/runtime_app_ctor.wast").into(),
    );

    let receipt = runtime.deploy_template(&bytes, &deployer, maybe_gas);
    assert!(receipt.success);

    let template_addr = receipt.addr.unwrap();

    // 2) spawn app (and invoking a non-`ctor`)
    let name = "My App";
    let ctor = "non-ctor";
    let calldata = vec![];

    let bytes = testing::build_app(&template_addr, name, ctor, &calldata);
    let maybe_gas = Gas::new();

    let receipt = runtime.spawn_app(&bytes, &creator, maybe_gas);
    assert!(matches!(
        receipt.error.unwrap(),
        RuntimeError::FuncNotAllowed { .. }
    ));
}

#[test]
<<<<<<< HEAD
fn memory_runtime_spawn_app_with_ctor_reaches_oog() {
=======
fn runtime_spawn_app_with_ctor_reaches_oog() {
>>>>>>> 1ae86f19
    let mut runtime = memory_runtime();

    // 1) deploying the template
    let code_version = 0;
    let deployer = Address::of("deployer").into();
    let creator = Address::of("creator").into();
    let maybe_gas = Gas::new();
    let ctors = vec!["ctor".to_string()];

    let bytes = testing::build_template(
        code_version,
        "My Template",
        FixedLayout::default(),
        &ctors,
        include_str!("wasm/runtime_app_ctor.wast").into(),
    );

    let receipt = runtime.deploy_template(&bytes, &deployer, maybe_gas);
    assert!(receipt.success);

    let template_addr = receipt.addr.unwrap();

    // 2) spawn app (and invoking its `ctor`)
    let name = "My App";
    let ctor = "ctor";
    let calldata = vec![];

    let bytes = testing::build_app(&template_addr, name, ctor, &calldata);
    let maybe_gas = Gas::with(0);

    let expected = SpawnAppReceipt::new_oog(Vec::new());
    let actual = runtime.spawn_app(&bytes, &creator, maybe_gas);
    assert_eq!(expected, actual);
}

#[test]
<<<<<<< HEAD
fn memory_runtime_exec_app_with_ctor_fails() {
=======
fn runtime_exec_app_with_ctor_fails() {
>>>>>>> 1ae86f19
    let mut runtime = memory_runtime();

    // 1) deploying the template
    let code_version = 0;
    let deployer = Address::of("deployer").into();
    let maybe_gas = Gas::new();
    let layout: FixedLayout = vec![Address::len() as u32].into();
    let ctors = vec!["initialize".to_string()];

    let bytes = testing::build_template(
        code_version,
        "My Template",
        layout.clone(),
        &ctors,
        (&include_bytes!("wasm/runtime_calldata.wasm")[..]).into(),
    );

    let receipt = runtime.deploy_template(&bytes, &deployer, maybe_gas);
    assert!(receipt.success);

    let template_addr = receipt.addr.unwrap();

    // 2) spawn app
    let name = "My App";
    let ctor = "initialize";
    let calldata = vec![];
    let creator = Address::of("creator").into();
    let bytes = testing::build_app(&template_addr, name, ctor, &calldata);
    let receipt = runtime.spawn_app(&bytes, &creator, maybe_gas);
    assert!(receipt.success);

    let app_addr = receipt.app_addr();
    let init_state = receipt.init_state();

    // 3) execute a transaction
    let calldata = Vec::new();
    let bytes = testing::build_transaction(&app_addr, ctor, &calldata);
    let tx = runtime.validate_tx(&bytes).unwrap();

    let receipt = runtime.exec_tx(&tx, &init_state, maybe_gas);

    assert!(matches!(
        receipt.error.unwrap(),
        RuntimeError::FuncNotAllowed { .. }
    ));
}

#[test]
<<<<<<< HEAD
fn runtime_spawn_app_without_gas() {
    let mut runtime = memory_runtime();

    // 1) deploying the template
    let code_version = 0;
    let deployer = Address::of("deployer").into();
    let layout: FixedLayout = vec![Address::len() as u32].into();
    let ctors = vec!["initialize".to_string()];

    let bytes = testing::build_template(
        code_version,
        "My Template",
        layout.clone(),
        &ctors,
        (&include_bytes!("wasm/runtime_calldata.wasm")[..]).into(),
    );

    let receipt = runtime.deploy_template(&bytes, &deployer, Gas::new());
    assert!(receipt.success);

    let template_addr = receipt.addr.unwrap();

    // 2) spawn app
    let name = "My App";
    let ctor = "initialize";
    let calldata = vec![];
    let creator = Address::of("creator").into();
    let bytes = testing::build_app(&template_addr, name, ctor, &calldata);
    let receipt = runtime.spawn_app(&bytes, &creator, Gas::with(0));

    assert!(matches!(receipt.error.unwrap(), RuntimeError::OOG));
}

#[test]
=======
>>>>>>> 1ae86f19
fn runtime_calldata_returndata() {
    let mut runtime = memory_runtime();

    // 1) deploying the template
    let code_version = 0;
    let deployer = Address::of("deployer").into();
    let maybe_gas = Gas::new();
    let layout: FixedLayout = vec![Address::len() as u32].into();
    let ctors = vec!["initialize".to_string()];

    let bytes = testing::build_template(
        code_version,
        "My Template",
        layout.clone(),
        &ctors,
        (&include_bytes!("wasm/runtime_calldata.wasm")[..]).into(),
    );

    let receipt = runtime.deploy_template(&bytes, &deployer, maybe_gas);
    assert!(receipt.success);

    let template_addr = receipt.addr.unwrap();

    // 2) spawn app
    let name = "My App";
    let ctor = "initialize";
    let calldata = vec![];
    let creator = Address::of("creator").into();
    let bytes = testing::build_app(&template_addr, name, ctor, &calldata);
    let receipt = runtime.spawn_app(&bytes, &creator, maybe_gas);
    assert!(receipt.success);

    let app_addr = receipt.app_addr();
    let init_state = receipt.init_state();

    // 3) execute a transaction
    let func = "store_addr";
    let msg: sdk::Address = sdk::Address::repeat(0x10);

    let mut calldata = svm_sdk::Vec::with_capacity(100_000);
    msg.encode(&mut calldata);

    let bytes = testing::build_transaction(&app_addr, func, &calldata);
    let tx = runtime.validate_tx(&bytes).unwrap();

    let receipt = runtime.exec_tx(&tx, &init_state, maybe_gas);
    assert!(receipt.success);

    let state = receipt.new_state();

    // 4) execute a transaction with `returndata`
    let func = "load_addr";
    let calldata = Vec::new();

    let bytes = testing::build_transaction(&app_addr, func, &calldata);
    let tx = runtime.validate_tx(&bytes).unwrap();

    let receipt = runtime.exec_tx(&tx, &state, maybe_gas);
    assert!(receipt.success);

    let bytes = receipt.returndata.unwrap();
    let mut returndata = ReturnData::new(&bytes);

    let addr: sdk::Address = returndata.next_1();
    assert_eq!(addr.as_slice(), &[0x10; 20]);
}<|MERGE_RESOLUTION|>--- conflicted
+++ resolved
@@ -16,23 +16,12 @@
 
 fn memory_runtime() -> impl Runtime {
     let state_kv = testing::memory_state_kv_init();
-<<<<<<< HEAD
-    let imports = Box::leak(Box::new(vec![]));
-
-    testing::create_memory_runtime(&state_kv, imports)
-=======
-
     testing::create_memory_runtime(&state_kv)
->>>>>>> 1ae86f19
 }
 
 #[ignore]
 #[test]
-<<<<<<< HEAD
 fn memory_runtime_validate_template_invalid_raw_format() {
-=======
-fn runtime_validate_template_invalid_raw_format() {
->>>>>>> 1ae86f19
     let runtime = memory_runtime();
     let bytes = vec![0xFF, 0xFF];
 
@@ -44,11 +33,7 @@
 }
 
 #[test]
-<<<<<<< HEAD
 fn memory_runtime_validate_template_invalid_wasm() {
-=======
-fn runtime_validate_template_invalid_wasm() {
->>>>>>> 1ae86f19
     let runtime = memory_runtime();
     let code_version = 0;
     let ctors = Vec::new();
@@ -71,11 +56,7 @@
 
 #[ignore]
 #[test]
-<<<<<<< HEAD
 fn memory_runtime_validate_app_invalid_raw_format() {
-=======
-fn runtime_validate_app_invalid_raw_format() {
->>>>>>> 1ae86f19
     let runtime = memory_runtime();
     let bytes = vec![0xFF, 0xFF];
 
@@ -87,11 +68,7 @@
 }
 
 #[test]
-<<<<<<< HEAD
 fn memory_runtime_validate_tx_invalid_raw_format() {
-=======
-fn runtime_validate_tx_invalid_raw_format() {
->>>>>>> 1ae86f19
     let runtime = memory_runtime();
 
     let bytes = vec![0xFF, 0xFF];
@@ -104,11 +81,7 @@
 }
 
 #[test]
-<<<<<<< HEAD
 fn memory_runtime_deploy_template_reaches_oog() {
-=======
-fn runtime_deploy_template_reaches_oog() {
->>>>>>> 1ae86f19
     let mut runtime = memory_runtime();
 
     let code_version = 0;
@@ -130,11 +103,7 @@
 }
 
 #[test]
-<<<<<<< HEAD
 fn memory_runtime_deploy_template_has_enough_gas() {
-=======
-fn runtime_deploy_template_has_enough_gas() {
->>>>>>> 1ae86f19
     let mut runtime = memory_runtime();
 
     let code_version = 0;
@@ -156,11 +125,7 @@
 }
 
 #[test]
-<<<<<<< HEAD
 fn memory_runtime_spawn_app_with_non_ctor_fails() {
-=======
-fn runtime_spawn_app_with_non_ctor_fails() {
->>>>>>> 1ae86f19
     let mut runtime = memory_runtime();
 
     // 1) deploying the template
@@ -199,11 +164,7 @@
 }
 
 #[test]
-<<<<<<< HEAD
 fn memory_runtime_spawn_app_with_ctor_reaches_oog() {
-=======
-fn runtime_spawn_app_with_ctor_reaches_oog() {
->>>>>>> 1ae86f19
     let mut runtime = memory_runtime();
 
     // 1) deploying the template
@@ -240,11 +201,7 @@
 }
 
 #[test]
-<<<<<<< HEAD
 fn memory_runtime_exec_app_with_ctor_fails() {
-=======
-fn runtime_exec_app_with_ctor_fails() {
->>>>>>> 1ae86f19
     let mut runtime = memory_runtime();
 
     // 1) deploying the template
@@ -293,7 +250,6 @@
 }
 
 #[test]
-<<<<<<< HEAD
 fn runtime_spawn_app_without_gas() {
     let mut runtime = memory_runtime();
 
@@ -328,8 +284,6 @@
 }
 
 #[test]
-=======
->>>>>>> 1ae86f19
 fn runtime_calldata_returndata() {
     let mut runtime = memory_runtime();
 
