use seq_macro::seq;
use svm_sdk_types::Address;

use crate::traits::Push;
use crate::{ByteSize, Encoder};

<<<<<<< HEAD
impl Encoder for Address {
    fn encode(&self, w: &mut impl Push<Item = u8>) {
        w.push(layout::ADDRESS);
=======
impl<W> Encoder<W> for Address
where
    W: Push<Item = u8>,
{
    fn encode(&self, w: &mut W) {
        w.push(svm_abi_layout::ADDRESS);
>>>>>>> 3da3d97a

        let bytes = self.as_slice();
        seq!(N in 0..20 {
            w.push(bytes[N]);
        });
    }
}

impl ByteSize for Address {
    fn byte_size(&self) -> usize {
        21
    }

    fn max_byte_size() -> usize {
        21
    }
}<|MERGE_RESOLUTION|>--- conflicted
+++ resolved
@@ -4,18 +4,9 @@
 use crate::traits::Push;
 use crate::{ByteSize, Encoder};
 
-<<<<<<< HEAD
 impl Encoder for Address {
     fn encode(&self, w: &mut impl Push<Item = u8>) {
-        w.push(layout::ADDRESS);
-=======
-impl<W> Encoder<W> for Address
-where
-    W: Push<Item = u8>,
-{
-    fn encode(&self, w: &mut W) {
-        w.push(svm_abi_layout::ADDRESS);
->>>>>>> 3da3d97a
+        w.push(svm_byte_layout::ADDRESS);
 
         let bytes = self.as_slice();
         seq!(N in 0..20 {
