--- conflicted
+++ resolved
@@ -1,29 +1,15 @@
 /// Updates current running `App`'s `left gas`.
 #[macro_export]
 macro_rules! use_gas {
-<<<<<<< HEAD
-    ("get64", $wasmer_ctx:expr) => {{
-=======
-    // buffer
-    ("buffer_create", $wasmer_ctx:expr) => {{
-        //
-    }};
-    ("buffer_kill", $wasmer_ctx:expr) => {{
-        //
-    }};
-    ("buffer_freeze", $wasmer_ctx:expr) => {{
-        //
-    }};
-
     ("get32", $wasmer_ctx:expr) => {{
         //
+    ("set32", $wasmer_ctx:expr) => {{
     }};
-    ("set32", $wasmer_ctx:expr) => {{
         //
     }};
     ("get64", $wasmer_ctx:expr) => {{
+    }};
         //
-    }};
     ("set64", $wasmer_ctx:expr) => {{
         //
     }};
@@ -34,7 +20,6 @@
         //
     }};
     ("get256", $wasmer_ctx:expr) => {{
->>>>>>> 050176bf
         //
     }};
     ("set256", $wasmer_ctx:expr) => {{
