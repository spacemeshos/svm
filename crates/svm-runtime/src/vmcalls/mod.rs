--- conflicted
+++ resolved
@@ -3,16 +3,11 @@
 mod storage;
 
 pub use buffer::{buffer_create, buffer_freeze, buffer_kill};
-<<<<<<< HEAD
 pub use host_ctx::{
     host_ctx_read_i32_be, host_ctx_read_i32_le, host_ctx_read_i64_be, host_ctx_read_i64_le,
     host_get64,
 };
 pub use storage::{get160, get256, get64, set160, set256, set64};
-=======
-pub use host_ctx::host_get64;
-pub use storage::{get64, set64};
->>>>>>> 8bd54e60
 
 pub use wasmer_runtime_core::{
     func,
@@ -21,7 +16,6 @@
 
 /// Injects into namespace `ns` the `SVM` internal vmcalls.
 pub fn insert_vmcalls(ns: &mut Namespace) {
-<<<<<<< HEAD
     // get / set
     ns.insert("get64", func!(get64));
     ns.insert("set64", func!(set64));
@@ -31,17 +25,14 @@
     ns.insert("set256", func!(set256));
     ns.insert("host_get64", func!(host_get64));
 
-=======
->>>>>>> 8bd54e60
     // `buffer` vmcalls
     ns.insert("buffer_create", func!(buffer_create));
     ns.insert("buffer_kill", func!(buffer_kill));
     ns.insert("buffer_freeze", func!(buffer_freeze));
 
-    // get / set
+    // `host_ctx` vmcalls
     ns.insert("get64", func!(get64));
     ns.insert("set64", func!(set64));
 
     // `host context`
-    ns.insert("host_get64", func!(host_get64));
 }