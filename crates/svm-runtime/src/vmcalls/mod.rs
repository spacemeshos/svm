mod buffer;
mod host_ctx;
mod register;
mod storage;

pub use buffer::{
    buffer_copy_to_reg, buffer_copy_to_storage, buffer_create, buffer_freeze, buffer_kill,
};
pub use host_ctx::host_ctx_read_into_reg;
pub use register::{reg_pop, reg_push};
pub use storage::{
    mem_to_reg_copy, reg_to_mem_copy, storage_read_i32_be, storage_read_i32_le,
    storage_read_i64_be, storage_read_i64_le, storage_read_to_mem, storage_read_to_reg,
    storage_write_from_mem, storage_write_from_reg,
};

pub use wasmer_runtime_core::{
    func,
    import::{IsExport, Namespace},
};

use svm_storage::{
    page::{PageIndex, PageOffset, PageSliceLayout},
    AppStorage,
};

/// Injects into namespace `ns` the `SVM` internal vmcalls.
pub fn insert_vmcalls(ns: &mut Namespace) {
    // `storage` vmcalls
    ns.insert("mem_to_reg_copy", func!(storage::mem_to_reg_copy));
    ns.insert("reg_to_mem_copy", func!(storage::reg_to_mem_copy));
    ns.insert("storage_read_to_reg", func!(storage::storage_read_to_reg));
    ns.insert("storage_read_to_mem", func!(storage::storage_read_to_mem));
    ns.insert(
        "storage_write_from_mem",
        func!(storage::storage_write_from_mem),
    );
    ns.insert(
        "storage_write_from_reg",
        func!(storage::storage_write_from_reg),
    );

<<<<<<< HEAD
=======
    ns.insert("storage_read_i32_le", func!(storage::storage_read_i32_le));
    ns.insert("storage_read_i32_be", func!(storage::storage_read_i32_be));
    ns.insert("storage_read_i64_le", func!(storage::storage_read_i64_le));
    ns.insert("storage_read_i64_be", func!(storage::storage_read_i64_be));

>>>>>>> c13a0c10
    // `register` vmcalls
    ns.insert("reg_push", func!(reg_push));
    ns.insert("reg_pop", func!(reg_pop));

    // `buffer` vmcalls
    ns.insert("buffer_create", func!(buffer::buffer_create));
    ns.insert("buffer_kill", func!(buffer::buffer_kill));
    ns.insert("buffer_freeze", func!(buffer::buffer_freeze));
    ns.insert(
        "buffer_copy_to_storage",
        func!(buffer::buffer_copy_to_storage),
    );
    ns.insert("buffer_copy_to_reg", func!(buffer::buffer_copy_to_reg));

    // `host_ctx` vmcalls
    ns.insert(
        "host_ctx_read_into_reg",
        func!(host_ctx::host_ctx_read_into_reg),
    );
}<|MERGE_RESOLUTION|>--- conflicted
+++ resolved
@@ -40,14 +40,11 @@
         func!(storage::storage_write_from_reg),
     );
 
-<<<<<<< HEAD
-=======
     ns.insert("storage_read_i32_le", func!(storage::storage_read_i32_le));
     ns.insert("storage_read_i32_be", func!(storage::storage_read_i32_be));
     ns.insert("storage_read_i64_le", func!(storage::storage_read_i64_le));
     ns.insert("storage_read_i64_be", func!(storage::storage_read_i64_be));
 
->>>>>>> c13a0c10
     // `register` vmcalls
     ns.insert("reg_push", func!(reg_push));
     ns.insert("reg_pop", func!(reg_pop));
