use std::{cell::RefCell, collections::HashMap, ffi::c_void, path::Path, rc::Rc};

use crate::{
    buffer::BufferRef,
    ctx::SvmCtx,
    gas::{DefaultGasEstimator, MaybeGas},
    helpers::{self, DataWrapper},
    register::Register,
    settings::AppSettings,
    storage::Storage2BuilderFn,
    DefaultRuntime,
};
use svm_app::{
    memory::{DefaultMemAppStore, DefaultMemAppTemplateStore, DefaultMemoryEnv},
    testing::{AppTxBuilder, DeployAppTemplateBuilder, HostCtxBuilder, SpawnAppBuilder},
    types::{AppAddr, TemplateAddr, WasmValue},
};
use svm_common::{Address, State};
use svm_kv::memory::MemKVStore;
use svm_layout::DataLayout;
<<<<<<< HEAD
use svm_storage2::{app::AppKVStore, app::AppStorage as AppStorage2, kv::FakeKV};
=======
use svm_storage::AppStorage;
use svm_storage2::{
    app::AppKVStore,
    app::AppStorage as AppStorage2,
    kv::{FakeKV, StatefulKVStore},
};
>>>>>>> 872fb501

use wasmer_runtime_core::{export::Export, import::ImportObject, Instance, Module};

/// Compiles a wasm program in text format (a.k.a WAST) into a `Module` (`wasmer`)
pub fn wasmer_compile(wasm: &str, gas_limit: MaybeGas) -> Module {
    let wasm = wabt::wat2wasm(&wasm).unwrap();

    let gas_metering = gas_limit.is_some();
    let gas_limit = gas_limit.unwrap_or(0);

    svm_compiler::compile_program(&wasm[..], gas_limit, gas_metering).unwrap()
}

/// Instantiate a `wasmer` instance
pub fn instantiate(import_object: &ImportObject, wasm: &str, gas_limit: MaybeGas) -> Instance {
    let module = wasmer_compile(wasm, gas_limit);
    module.instantiate(import_object).unwrap()
}

/// Mutably borrows `SVM` register `reg_bits:reg_idx`
pub fn instance_register(instance: &Instance, reg_bits: u32, reg_idx: u32) -> &mut Register {
    helpers::wasmer_data_reg(instance.context().data, reg_bits, reg_idx)
}

/// Mutably borrows the `AppStorage` of a living `App` instance.
pub fn instance_storage2(instance: &Instance) -> &mut AppStorage2 {
    helpers::wasmer_data_app_storage2(instance.context().data)
}

/// Mutably borrows the Buffer with id `buf_id` of a living `App` instance.
pub fn instance_buffer(instance: &Instance, buf_id: u32) -> Option<&mut BufferRef> {
    helpers::wasmer_data_buffer(instance.context().data, buf_id)
}

/// Returns a view of `wasmer` instance memory at `offset`...`offest + len - 1`
pub fn instance_memory_view(instance: &Instance, offset: u32, len: u32) -> Vec<u8> {
    let view = instance.context().memory(0).view();

    let start = offset as usize;
    let end = start + len as usize;

    view[start..end].iter().map(|cell| cell.get()).collect()
}

/// Copies input slice `bytes` into `wasmer` instance memory starting at offset `offset`.
pub fn instance_memory_init(instance: &Instance, offset: u32, bytes: &[u8]) {
    let view = instance.context().memory(0).view();

    let start = offset as usize;
    let end = start + bytes.len() as usize;
    let cells = &view[start..end];

    for (cell, byte) in cells.iter().zip(bytes.iter()) {
        cell.set(*byte);
    }
}

/// Returns a `state creator` to be used by wasmer `ImportObject::new_with_data` initializer.
pub fn app_memory_state_creator(
    app_addr: &Address,
    state: &State,
    host: DataWrapper<*mut c_void>,
    host_ctx: DataWrapper<*const c_void>,
    gas_limit: MaybeGas,
    page_count: u16,
    layout: &DataLayout,
) -> (*mut c_void, fn(*mut c_void)) {
    let raw_kv = memory_kv_store2_init();
    let app_kv = AppKVStore::new(app_addr.clone(), &raw_kv);
    let storage2 = AppStorage2::new(layout.clone(), app_kv);

    let ctx = SvmCtx::new(host, host_ctx, gas_limit, storage2);
    let ctx: *mut SvmCtx = Box::into_raw(Box::new(ctx));

    let data: *mut c_void = ctx as *const _ as _;
    let dtor: fn(*mut c_void) = |_| {};

    (data, dtor)
}

/// Initializes a new in-memory key-value store.
pub fn memory_kv_store2_init() -> Rc<RefCell<dyn StatefulKVStore>> {
    Rc::new(RefCell::new(FakeKV::new()))
}

/// Creates an in-memory `Runtime` backed by key-value, raw pointer to host and host vmcalls (`imports`)
pub fn create_memory_runtime(
    host: *mut c_void,
<<<<<<< HEAD
    raw_kv: &Rc<RefCell<dyn KVStore>>,
=======
    kv: &Rc<RefCell<MemKVStore>>,
    raw_kv: &Rc<RefCell<dyn StatefulKVStore>>,
>>>>>>> 872fb501
    imports: Vec<(String, String, Export)>,
) -> DefaultRuntime<DefaultMemoryEnv, DefaultGasEstimator> {
    let storage2_builder = runtime_memory_storage2_builder(raw_kv);

    let env = runtime_memory_env_builder();
    let kv_path = Path::new("mem");

    DefaultRuntime::new(host, env, &kv_path, imports, Box::new(storage2_builder))
}

/// Returns a function (wrapped inside `Box`) that initializes an App's storage client.
pub fn runtime_memory_storage2_builder(
    raw_kv: &Rc<RefCell<dyn StatefulKVStore>>,
) -> Box<Storage2BuilderFn> {
    let raw_kv = Rc::clone(raw_kv);

    let func = move |app_addr: &AppAddr, _state: &State, settings: &AppSettings| {
        let layout = settings.layout.clone();

        let app_addr = app_addr.inner();
        let app_kv = AppKVStore::new(app_addr.clone(), &raw_kv);

        AppStorage2::new(layout, app_kv)
    };

    Box::new(func)
}

/// Creates a new in-memory runtime environment.
pub fn runtime_memory_env_builder() -> DefaultMemoryEnv {
    let template_store = DefaultMemAppTemplateStore::new();
    let app_store = DefaultMemAppStore::new();

    DefaultMemoryEnv::new(app_store, template_store)
}

/// Synthesizes a raw deploy-template transaction.
pub fn build_template(
    version: u32,
    name: &str,
    page_count: u16,
    data: DataLayout,
    wasm: &str,
    is_wast: bool,
) -> Vec<u8> {
    let code = if is_wast {
        wabt::wat2wasm(wasm).unwrap()
    } else {
        wasm.as_bytes().to_vec()
    };

    DeployAppTemplateBuilder::new()
        .with_version(version)
        .with_name(name)
        .with_page_count(page_count)
        .with_code(code.as_slice())
        .with_data(&data)
        .build()
}

/// Synthesizes a raw spaw-app transaction.
pub fn build_app(
    version: u32,
    template: &TemplateAddr,
    ctor_idx: u16,
    ctor_buf: &Vec<u8>,
    ctor_args: &Vec<WasmValue>,
) -> Vec<u8> {
    SpawnAppBuilder::new()
        .with_version(version)
        .with_template(template)
        .with_ctor_index(ctor_idx)
        .with_ctor_buf(ctor_buf)
        .with_ctor_args(ctor_args)
        .build()
}

/// Synthesizes a raw exec-app transaction.
pub fn build_app_tx(
    version: u32,
    app_addr: &AppAddr,
    func_idx: u16,
    func_buf: &Vec<u8>,
    func_args: &Vec<WasmValue>,
) -> Vec<u8> {
    AppTxBuilder::new()
        .with_version(version)
        .with_app(app_addr)
        .with_func_index(func_idx)
        .with_func_buf(func_buf)
        .with_func_args(func_args)
        .build()
}

/// Encodes a raw `HostCtx` and returns it as `Vec<u8>`.
pub fn build_host_ctx(version: u32, fields: HashMap<u32, Vec<u8>>) -> Vec<u8> {
    let mut builder = HostCtxBuilder::new().with_version(version);

    for (idx, value) in fields.iter() {
        builder = builder.with_raw_field(*idx, &value[..]);
    }

    builder.build()
}<|MERGE_RESOLUTION|>--- conflicted
+++ resolved
@@ -18,16 +18,12 @@
 use svm_common::{Address, State};
 use svm_kv::memory::MemKVStore;
 use svm_layout::DataLayout;
-<<<<<<< HEAD
-use svm_storage2::{app::AppKVStore, app::AppStorage as AppStorage2, kv::FakeKV};
-=======
 use svm_storage::AppStorage;
 use svm_storage2::{
     app::AppKVStore,
     app::AppStorage as AppStorage2,
     kv::{FakeKV, StatefulKVStore},
 };
->>>>>>> 872fb501
 
 use wasmer_runtime_core::{export::Export, import::ImportObject, Instance, Module};
 
@@ -116,12 +112,7 @@
 /// Creates an in-memory `Runtime` backed by key-value, raw pointer to host and host vmcalls (`imports`)
 pub fn create_memory_runtime(
     host: *mut c_void,
-<<<<<<< HEAD
-    raw_kv: &Rc<RefCell<dyn KVStore>>,
-=======
-    kv: &Rc<RefCell<MemKVStore>>,
     raw_kv: &Rc<RefCell<dyn StatefulKVStore>>,
->>>>>>> 872fb501
     imports: Vec<(String, String, Export)>,
 ) -> DefaultRuntime<DefaultMemoryEnv, DefaultGasEstimator> {
     let storage2_builder = runtime_memory_storage2_builder(raw_kv);
