use std::{cell::RefCell, collections::HashMap, ffi::c_void, path::Path, rc::Rc};

use crate::{
    buffer::BufferRef,
    ctx::SvmCtx,
    gas::{DefaultGasEstimator, MaybeGas},
    helpers::{self, DataWrapper},
    settings::AppSettings,
    storage::StorageBuilderFn,
    DefaultRuntime,
};
use svm_app::{
    memory::{DefaultMemAppStore, DefaultMemAppTemplateStore, DefaultMemoryEnv},
    testing::{AppTxBuilder, DeployAppTemplateBuilder, HostCtxBuilder, SpawnAppBuilder},
    types::{AppAddr, TemplateAddr, WasmValue},
};
use svm_common::{Address, State};
use svm_kv::memory::MemKVStore;
use svm_layout::DataLayout;
<<<<<<< HEAD
use svm_storage::{
    app::{AppKVStore, AppStorage},
    kv::{FakeKV, StatefulKVStore},
};
=======
use svm_storage::AppStorage;
use svm_storage2::{
    app::AppKVStore,
    app::AppStorage as AppStorage2,
    kv::{FakeKV, StatefulKVStore},
};

>>>>>>> d177b6a4
use wasmer_runtime_core::{export::Export, import::ImportObject, Instance, Module};

/// Compiles a wasm program in text format (a.k.a WAST) into a `Module` (`wasmer`)
pub fn wasmer_compile(wasm: &str, gas_limit: MaybeGas) -> Module {
    let wasm = wabt::wat2wasm(&wasm).unwrap();

    let gas_metering = gas_limit.is_some();
    let gas_limit = gas_limit.unwrap_or(0);

    svm_compiler::compile_program(&wasm[..], gas_limit, gas_metering).unwrap()
}

/// Instantiate a `wasmer` instance
pub fn instantiate(import_object: &ImportObject, wasm: &str, gas_limit: MaybeGas) -> Instance {
    let module = wasmer_compile(wasm, gas_limit);
    module.instantiate(import_object).unwrap()
}

/// Mutably borrows the `AppStorage` of a living `App` instance.
pub fn instance_storage(instance: &Instance) -> &mut AppStorage {
    helpers::wasmer_data_app_storage(instance.context().data)
}

/// Mutably borrows the Buffer with id `buf_id` of a living `App` instance.
pub fn instance_buffer(instance: &Instance, buf_id: u32) -> Option<&mut BufferRef> {
    helpers::wasmer_data_buffer(instance.context().data, buf_id)
}

/// Returns a view of `wasmer` instance memory at `offset`...`offest + len - 1`
pub fn instance_memory_view(instance: &Instance, offset: u32, len: u32) -> Vec<u8> {
    let view = instance.context().memory(0).view();

    let start = offset as usize;
    let end = start + len as usize;

    view[start..end].iter().map(|cell| cell.get()).collect()
}

/// Copies input slice `bytes` into `wasmer` instance memory starting at offset `offset`.
pub fn instance_memory_init(instance: &Instance, offset: u32, bytes: &[u8]) {
    let view = instance.context().memory(0).view();

    let start = offset as usize;
    let end = start + bytes.len() as usize;
    let cells = &view[start..end];

    for (cell, byte) in cells.iter().zip(bytes.iter()) {
        cell.set(*byte);
    }
}

/// Returns a `state creator` to be used by wasmer `ImportObject::new_with_data` initializer.
pub fn app_memory_state_creator(
    app_addr: &Address,
    state: &State,
    host: DataWrapper<*mut c_void>,
    host_ctx: DataWrapper<*const c_void>,
    gas_limit: MaybeGas,
    layout: &DataLayout,
) -> (*mut c_void, fn(*mut c_void)) {
    let raw_kv = memory_kv_store2_init();
    let app_kv = AppKVStore::new(app_addr.clone(), &raw_kv);
    let storage = AppStorage::new(layout.clone(), app_kv);

    let ctx = SvmCtx::new(host, host_ctx, gas_limit, storage);
    let ctx: *mut SvmCtx = Box::into_raw(Box::new(ctx));

    let data: *mut c_void = ctx as *const _ as _;
    let dtor: fn(*mut c_void) = |_| {};

    (data, dtor)
}

/// Initializes a new in-memory key-value store.
pub fn memory_kv_store2_init() -> Rc<RefCell<dyn StatefulKVStore>> {
    Rc::new(RefCell::new(FakeKV::new()))
}

/// Creates an in-memory `Runtime` backed by key-value, raw pointer to host and host vmcalls (`imports`)
pub fn create_memory_runtime(
    host: *mut c_void,
<<<<<<< HEAD
=======
    kv: &Rc<RefCell<MemKVStore>>,
>>>>>>> d177b6a4
    raw_kv: &Rc<RefCell<dyn StatefulKVStore>>,
    imports: Vec<(String, String, Export)>,
) -> DefaultRuntime<DefaultMemoryEnv, DefaultGasEstimator> {
    let storage_builder = runtime_memory_storage2_builder(raw_kv);

    let env = runtime_memory_env_builder();
    let kv_path = Path::new("mem");

    DefaultRuntime::new(host, env, &kv_path, imports, Box::new(storage_builder))
}

/// Returns a function (wrapped inside `Box`) that initializes an App's storage client.
pub fn runtime_memory_storage2_builder(
    raw_kv: &Rc<RefCell<dyn StatefulKVStore>>,
<<<<<<< HEAD
) -> Box<StorageBuilderFn> {
=======
) -> Box<Storage2BuilderFn> {
>>>>>>> d177b6a4
    let raw_kv = Rc::clone(raw_kv);

    let func = move |app_addr: &AppAddr, _state: &State, settings: &AppSettings| {
        let layout = settings.layout.clone();

        let app_addr = app_addr.inner();
        let app_kv = AppKVStore::new(app_addr.clone(), &raw_kv);

        AppStorage::new(layout, app_kv)
    };

    Box::new(func)
}

/// Creates a new in-memory runtime environment.
pub fn runtime_memory_env_builder() -> DefaultMemoryEnv {
    let template_store = DefaultMemAppTemplateStore::new();
    let app_store = DefaultMemAppStore::new();

    DefaultMemoryEnv::new(app_store, template_store)
}

/// Synthesizes a raw deploy-template transaction.
pub fn build_template(
    version: u32,
    name: &str,
    data: DataLayout,
    wasm: &str,
    is_wast: bool,
) -> Vec<u8> {
    let code = if is_wast {
        wabt::wat2wasm(wasm).unwrap()
    } else {
        wasm.as_bytes().to_vec()
    };

    DeployAppTemplateBuilder::new()
        .with_version(version)
        .with_name(name)
        .with_code(code.as_slice())
        .with_data(&data)
        .build()
}

/// Synthesizes a raw spaw-app transaction.
pub fn build_app(
    version: u32,
    template: &TemplateAddr,
    ctor_idx: u16,
    ctor_buf: &Vec<u8>,
    ctor_args: &Vec<WasmValue>,
) -> Vec<u8> {
    SpawnAppBuilder::new()
        .with_version(version)
        .with_template(template)
        .with_ctor_index(ctor_idx)
        .with_ctor_buf(ctor_buf)
        .with_ctor_args(ctor_args)
        .build()
}

/// Synthesizes a raw exec-app transaction.
pub fn build_app_tx(
    version: u32,
    app_addr: &AppAddr,
    func_idx: u16,
    func_buf: &Vec<u8>,
    func_args: &Vec<WasmValue>,
) -> Vec<u8> {
    AppTxBuilder::new()
        .with_version(version)
        .with_app(app_addr)
        .with_func_index(func_idx)
        .with_func_buf(func_buf)
        .with_func_args(func_args)
        .build()
}

/// Encodes a raw `HostCtx` and returns it as `Vec<u8>`.
pub fn build_host_ctx(version: u32, fields: HashMap<u32, Vec<u8>>) -> Vec<u8> {
    let mut builder = HostCtxBuilder::new().with_version(version);

    for (idx, value) in fields.iter() {
        builder = builder.with_raw_field(*idx, &value[..]);
    }

    builder.build()
}<|MERGE_RESOLUTION|>--- conflicted
+++ resolved
@@ -17,20 +17,10 @@
 use svm_common::{Address, State};
 use svm_kv::memory::MemKVStore;
 use svm_layout::DataLayout;
-<<<<<<< HEAD
 use svm_storage::{
     app::{AppKVStore, AppStorage},
     kv::{FakeKV, StatefulKVStore},
 };
-=======
-use svm_storage::AppStorage;
-use svm_storage2::{
-    app::AppKVStore,
-    app::AppStorage as AppStorage2,
-    kv::{FakeKV, StatefulKVStore},
-};
-
->>>>>>> d177b6a4
 use wasmer_runtime_core::{export::Export, import::ImportObject, Instance, Module};
 
 /// Compiles a wasm program in text format (a.k.a WAST) into a `Module` (`wasmer`)
@@ -105,17 +95,13 @@
 }
 
 /// Initializes a new in-memory key-value store.
-pub fn memory_kv_store2_init() -> Rc<RefCell<dyn StatefulKVStore>> {
+pub fn memory_kv_store_init() -> Rc<RefCell<dyn StatefulKVStore>> {
     Rc::new(RefCell::new(FakeKV::new()))
 }
 
 /// Creates an in-memory `Runtime` backed by key-value, raw pointer to host and host vmcalls (`imports`)
 pub fn create_memory_runtime(
     host: *mut c_void,
-<<<<<<< HEAD
-=======
-    kv: &Rc<RefCell<MemKVStore>>,
->>>>>>> d177b6a4
     raw_kv: &Rc<RefCell<dyn StatefulKVStore>>,
     imports: Vec<(String, String, Export)>,
 ) -> DefaultRuntime<DefaultMemoryEnv, DefaultGasEstimator> {
@@ -128,13 +114,9 @@
 }
 
 /// Returns a function (wrapped inside `Box`) that initializes an App's storage client.
-pub fn runtime_memory_storage2_builder(
+pub fn runtime_memory_storage_builder(
     raw_kv: &Rc<RefCell<dyn StatefulKVStore>>,
-<<<<<<< HEAD
 ) -> Box<StorageBuilderFn> {
-=======
-) -> Box<Storage2BuilderFn> {
->>>>>>> d177b6a4
     let raw_kv = Rc::clone(raw_kv);
 
     let func = move |app_addr: &AppAddr, _state: &State, settings: &AppSettings| {
