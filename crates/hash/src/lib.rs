<<<<<<< HEAD
//! Hashing utilities for the SVM.

#![deny(missing_docs)]
#![deny(unused)]
#![deny(dead_code)]
#![deny(unreachable_code)]

/// A low-level trait for defining a hasher.
pub trait Hasher: Default {
=======
//! A [`Hasher`] trait for wide-digest algorithms and its [`DefaultHasher`]
//! implementation.

use tiny_keccak::Keccak;

/// A low-level trait for defining a hasher.
pub trait Hasher {
>>>>>>> f8b6678a
    /// `KeyHasher` produces hashes of type `Self::Hash`
    type Hash: AsRef<[u8]> + Copy + std::fmt::Debug + Sized;

    /// Receives an input `key` and returns its hash as `Self::Hash`.
    fn hash(key: &[u8]) -> Self::Hash {
        let mut hasher = Self::default();
        hasher.update(key);
        hasher.finalize()
    }

    /// Writes some arbitrary `bytes` into this [`Hasher`].
    fn update(&mut self, bytes: &[u8]) -> &mut Self;

    /// Returns the final [`Hasher::Hash`] value for all data written to `self`
    /// via [`Hasher::update`] so far.
    fn finalize(self) -> Self::Hash;
}

/// Implements the [`Hasher`] trait using the Blake3 hashing algorithm (output:
/// 32 bytes).
#[derive(Clone, Debug, Default)]
pub struct Blake3Hasher(blake3::Hasher);

impl std::hash::Hasher for Blake3Hasher {
    fn write(&mut self, bytes: &[u8]) {
        self.0.update(bytes);
    }

    fn finish(&self) -> u64 {
        let mut hash = [0; 8];
        self.0.finalize_xof().fill(&mut hash);
        u64::from_be_bytes(hash)
    }
}

impl Hasher for Blake3Hasher {
    type Hash = [u8; 32];

    fn update(&mut self, bytes: &[u8]) -> &mut Self {
        self.0.update(bytes);
        self
    }

    fn finalize(self) -> Self::Hash {
        *self.0.finalize().as_bytes()
    }
}<|MERGE_RESOLUTION|>--- conflicted
+++ resolved
@@ -1,5 +1,5 @@
-<<<<<<< HEAD
-//! Hashing utilities for the SVM.
+//! A [`Hasher`] trait for wide-digest algorithms and its [`DefaultHasher`]
+//! implementation.
 
 #![deny(missing_docs)]
 #![deny(unused)]
@@ -8,15 +8,6 @@
 
 /// A low-level trait for defining a hasher.
 pub trait Hasher: Default {
-=======
-//! A [`Hasher`] trait for wide-digest algorithms and its [`DefaultHasher`]
-//! implementation.
-
-use tiny_keccak::Keccak;
-
-/// A low-level trait for defining a hasher.
-pub trait Hasher {
->>>>>>> f8b6678a
     /// `KeyHasher` produces hashes of type `Self::Hash`
     type Hash: AsRef<[u8]> + Copy + std::fmt::Debug + Sized;
 
