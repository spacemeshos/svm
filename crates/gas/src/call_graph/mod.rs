--- conflicted
+++ resolved
@@ -4,17 +4,9 @@
 
 mod builder;
 pub use builder::CallGraphBuilder;
-<<<<<<< HEAD
-=======
-pub use node::{Node, NodeRef};
 
 /// A `CallGraph` is a `Graph` where its nodes represent functions and its edges represent for possible `call`s
 /// between functions as appears in the original code.
-pub struct CallGraph<T = FuncIndex> {
-    nodes: HashMap<T, NodeRef<T>>,
-}
->>>>>>> cc907bd4
-
 use super::graph;
 
 pub struct CallGraph<L>
@@ -33,7 +25,6 @@
     /// If there are no cycles - the graph is a DAG and we return `Ok())`
     /// Otherwise, an error is returned signaling there is at least one cycle within the `CallGraph`
     #[must_use]
-<<<<<<< HEAD
     pub fn find_cycles(&self, return_cycles: bool) -> GraphCycles<L> {
         let result = graph::try_topological_sort::<L, (), CallGraph<L>>(self, return_cycles);
 
@@ -41,31 +32,6 @@
             Ok(_sorted) => GraphCycles::NoCycles,
             Err(cycle) => cycle,
         }
-=======
-    pub fn find_cycles(&self, return_cycles: bool) -> Result<(), ProgramError<T>> {
-        let result = sort::try_topological_sort::<T>(self, return_cycles);
-
-        result.map(|_cycle| ())
-    }
-
-    /// Returns references to `Node` of the `CallGraph`
-    pub fn nodes(&self) -> Vec<NodeRef<T>> {
-        self.nodes.values().cloned().collect()
-    }
-
-    /// Removes an edge from the Graph
-    pub fn remove_edge(&self, (source, dest): (T, T)) {
-        let source = self.nodes.get(&source).unwrap();
-        let dest = self.nodes.get(&dest).unwrap();
-
-        source.as_mut().remove_out_edge(dest);
-        dest.as_mut().remove_in_edge(source);
-    }
-
-    /// Returns the number of nodes in the `CallGraph`
-    pub fn len(&self) -> usize {
-        self.nodes.len()
->>>>>>> cc907bd4
     }
 }
 
