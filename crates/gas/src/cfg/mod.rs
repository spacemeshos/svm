--- conflicted
+++ resolved
@@ -313,13 +313,7 @@
 mod cont;
 pub use cont::{Cont, ContKind, DepthUnresolvedCont};
 
-<<<<<<< HEAD
-=======
-mod op;
-pub use op::Op;
-
 /// This is the API that should be used externally when we want to feed with a  `Function` and get back its `CFG`
->>>>>>> cc907bd4
 pub fn build_func_cfg<'f>(func: &'f Function<'f>) -> CFG<'f> {
     // println!("Starting to build CFG for function #{:?}", func.index().0);
 
