<<<<<<< HEAD
use api::svm_init;
=======
>>>>>>> 22fb1cf6
use svm_runtime_ffi as api;

use svm_codec::Codec;
use svm_runtime::testing;
use svm_sdk::traits::Encoder;
use svm_sdk::ReturnData;
use svm_types::{Address, BytesPrimitive, Context, Envelope, Receipt, TemplateAddr};

fn deploy_message(code_version: u32, name: &str, ctors: &[String], wasm: &[u8]) -> Vec<u8> {
    use svm_layout::{FixedLayoutBuilder, Id};

    let mut builder = FixedLayoutBuilder::default();
    builder.set_first(Id(0));
    builder.push(4);
    let layout = builder.build();

    let msg = testing::build_deploy(
        code_version,
        name,
        layout,
        ctors,
        testing::WasmFile::Binary(wasm),
    );

    msg
<<<<<<< HEAD
}

fn spawn_message(template_addr: &TemplateAddr, name: &str, ctor: &str, calldata: &[u8]) -> Vec<u8> {
    testing::build_spawn(template_addr, name, ctor, calldata)
}

=======
}

fn spawn_message(template_addr: &TemplateAddr, name: &str, ctor: &str, calldata: &[u8]) -> Vec<u8> {
    testing::build_spawn(template_addr, name, ctor, calldata)
}

>>>>>>> 22fb1cf6
fn call_message(target: &Address, func_name: &str, calldata: &[u8]) -> Vec<u8> {
    testing::build_call(&target, func_name, calldata)
}

#[test]
fn svm_runtime_success() {
    unsafe {
<<<<<<< HEAD
        svm_init(true, std::ptr::null(), 0);

=======
>>>>>>> 22fb1cf6
        // 1) `Init Runtime`
        let mut runtime = std::ptr::null_mut();

        let res = api::svm_memory_runtime_create(&mut runtime);
        assert!(res.is_ok());

        // 2) `Deploy Template`
        let deploy_msg = deploy_message(
            0,
            "My Template",
            &["initialize".to_string()],
            include_bytes!("wasm/counter.wasm"),
        );
        let principal = Address::repeat(0xAB);
        let deploy_env = Envelope::with_principal(principal).encode_to_vec();
        let deploy_ctx = Context::default().encode_to_vec();

        let res = api::svm_deploy(
            runtime,
            deploy_env.as_ptr(),
            deploy_msg.as_ptr(),
            deploy_msg.len() as u32,
            deploy_ctx.as_ptr(),
        );
        assert!(res.is_ok());

        // Extracts the deployed `Template Address`
        let receipt = Receipt::decode_bytes(res.receipt().unwrap())
            .unwrap()
            .into_deploy();
        let template_addr = receipt.template_addr();

        // 3) `Spawn Account`
        let mut calldata = svm_sdk::Vec::with_capacity(1000);
        Encoder::encode(&10u32, &mut calldata);

        let spawn_msg = spawn_message(&template_addr, "My Account", "initialize", &calldata);
        let spawner = Address::repeat(0xCD);
        let spawn_env = Envelope::with_principal(spawner).encode_to_vec();
        let spawn_ctx = Context::default().encode_to_vec();

        let res = api::svm_spawn(
            runtime,
            spawn_env.as_ptr(),
            spawn_msg.as_ptr(),
            spawn_msg.len() as u32,
            spawn_ctx.as_ptr(),
        );
        assert!(res.is_ok());

        let receipt = Receipt::decode_bytes(res.receipt().unwrap())
            .unwrap()
            .into_spawn();
        assert_eq!(receipt.success, true);

        // Extracts the Spawned `Account Address` and its initial `State`.
        let target = receipt.account_addr();
        let init_state = receipt.init_state();

        // 4) `Call Account`
        let mut calldata = svm_sdk::Vec::with_capacity(1000);
        Encoder::encode(&5u32, &mut calldata);

        let call_msg = call_message(&target, "add", &calldata);
        let principal = Address::repeat(0xEF);
        let call_env = Envelope::with_principal(principal).encode_to_vec();
        let call_ctx = Context::with_state(init_state.clone()).encode_to_vec();

        let res = api::svm_call(
            runtime,
            call_env.as_ptr(),
            call_msg.as_ptr(),
            call_msg.len() as u32,
            call_ctx.as_ptr(),
        );
        assert!(res.is_ok());

        let receipt = Receipt::decode_bytes(res.receipt().unwrap())
            .unwrap()
            .into_call();
        assert_eq!(receipt.success, true);

        let bytes = receipt.returndata();
        let mut returndata = ReturnData::new(bytes.as_slice());

        // Decodes the `Returns` back into native types.
        let [a, b]: [u32; 2] = returndata.next_1();
        assert_eq!((a, b), (10, 15));

        // Destroy `Runtime`
        let _ = api::svm_runtime_destroy(runtime);
    }
}

#[test]
fn svm_runtime_failure() {
    unsafe {
<<<<<<< HEAD
        svm_init(true, std::ptr::null(), 0);

=======
        // Asserting we start the test with no previous leakage.
>>>>>>> 22fb1cf6
        // 1) `Init Runtime`
        let mut runtime = std::ptr::null_mut();

        let res = api::svm_memory_runtime_create(&mut runtime);
        assert!(res.is_ok());

        // 2) `Deploy Template`
        let deploy_msg = deploy_message(
            0,
            "My Template",
            &["initialize".to_string()],
            include_bytes!("wasm/failure.wasm"),
        );
        let principal = Address::repeat(0xAB);
        let deploy_env = Envelope::with_principal(principal).encode_to_vec();
        let deploy_ctx = Context::default().encode_to_vec();

        let res = api::svm_deploy(
            runtime,
            deploy_env.as_ptr(),
            deploy_msg.as_ptr(),
            deploy_msg.len() as u32,
            deploy_ctx.as_ptr(),
        );
        assert!(res.is_ok());

        // Extracts the deployed `Template Address`
        let receipt = Receipt::decode_bytes(res.receipt().unwrap())
            .unwrap()
            .into_deploy();
        let template_addr = receipt.template_addr();

        // 3) `Spawn Account`
        let spawn_msg = spawn_message(&template_addr, "My Account", "initialize", &[]);
        let spawner = Address::repeat(0xCD);
        let spawn_env = Envelope::with_principal(spawner).encode_to_vec();
        let spawn_ctx = Context::default().encode_to_vec();

        let res = api::svm_spawn(
            runtime,
            spawn_env.as_ptr(),
            spawn_msg.as_ptr(),
            spawn_msg.len() as u32,
            spawn_ctx.as_ptr(),
        );
        assert!(res.is_ok());

        let receipt = Receipt::decode_bytes(res.receipt().unwrap())
            .unwrap()
            .into_spawn();
        assert_eq!(receipt.success, true);

        // Extracts the Spawned `Account Address` and its initial `State`.
        let target = receipt.account_addr();
        let init_state = receipt.init_state();

        // 4) `Call Account`
        let call_msg = call_message(&target, "fail", &[]);
        let principal = Address::repeat(0xEF);
        let call_env = Envelope::with_principal(principal).encode_to_vec();
        let call_ctx = Context::with_state(init_state.clone()).encode_to_vec();

        let res = api::svm_call(
            runtime,
            call_env.as_ptr(),
            call_msg.as_ptr(),
            call_msg.len() as u32,
            call_ctx.as_ptr(),
        );
        assert!(res.is_ok());

        let receipt = Receipt::decode_bytes(res.receipt().unwrap())
            .unwrap()
            .into_call();
        assert_eq!(receipt.success, false);

        // Destroy `Runtime`
        let _ = api::svm_runtime_destroy(runtime);
    }
}<|MERGE_RESOLUTION|>--- conflicted
+++ resolved
@@ -1,7 +1,4 @@
-<<<<<<< HEAD
 use api::svm_init;
-=======
->>>>>>> 22fb1cf6
 use svm_runtime_ffi as api;
 
 use svm_codec::Codec;
@@ -27,21 +24,18 @@
     );
 
     msg
-<<<<<<< HEAD
 }
 
 fn spawn_message(template_addr: &TemplateAddr, name: &str, ctor: &str, calldata: &[u8]) -> Vec<u8> {
     testing::build_spawn(template_addr, name, ctor, calldata)
 }
 
-=======
 }
 
 fn spawn_message(template_addr: &TemplateAddr, name: &str, ctor: &str, calldata: &[u8]) -> Vec<u8> {
     testing::build_spawn(template_addr, name, ctor, calldata)
 }
 
->>>>>>> 22fb1cf6
 fn call_message(target: &Address, func_name: &str, calldata: &[u8]) -> Vec<u8> {
     testing::build_call(&target, func_name, calldata)
 }
@@ -49,11 +43,8 @@
 #[test]
 fn svm_runtime_success() {
     unsafe {
-<<<<<<< HEAD
         svm_init(true, std::ptr::null(), 0);
 
-=======
->>>>>>> 22fb1cf6
         // 1) `Init Runtime`
         let mut runtime = std::ptr::null_mut();
 
@@ -151,12 +142,8 @@
 #[test]
 fn svm_runtime_failure() {
     unsafe {
-<<<<<<< HEAD
         svm_init(true, std::ptr::null(), 0);
 
-=======
-        // Asserting we start the test with no previous leakage.
->>>>>>> 22fb1cf6
         // 1) `Init Runtime`
         let mut runtime = std::ptr::null_mut();
 
