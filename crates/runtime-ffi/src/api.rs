--- conflicted
+++ resolved
@@ -49,21 +49,13 @@
 /// let mut runtime = std::ptr::null_mut();
 ///
 /// unsafe { svm_init(true, std::ptr::null(), 0); }
-<<<<<<< HEAD
-/// let res = unsafe { svm_runtime_create(&mut runtime) };
-=======
-/// let res = unsafe { svm_memory_runtime_create(&mut runtime) };
->>>>>>> 3da3d97a
-/// assert!(res.is_ok());
-/// ```
-///
-#[must_use]
-#[no_mangle]
-<<<<<<< HEAD
+/// let res = unsafe { svm_runtime_create(&mut runtime) };
+/// assert!(res.is_ok());
+/// ```
+///
+#[must_use]
+#[no_mangle]
 pub unsafe extern "C" fn svm_runtime_create(runtime: *mut *mut c_void) -> svm_result_t {
-=======
-pub unsafe extern "C" fn svm_memory_runtime_create(runtime: *mut *mut c_void) -> svm_result_t {
->>>>>>> 3da3d97a
     catch_unwind_or_fail(|| {
         if !Config::is_ready() {
             return svm_result_t::new_error(b"`svm_init` not called beforehand.");
@@ -88,11 +80,7 @@
 ///
 /// unsafe { svm_init(true, std::ptr::null(), 0); }
 ///
-<<<<<<< HEAD
-/// let res = unsafe { svm_runtime_create(&mut runtime) };
-=======
-/// let res = unsafe { svm_memory_runtime_create(&mut runtime) };
->>>>>>> 3da3d97a
+/// let res = unsafe { svm_runtime_create(&mut runtime) };
 /// assert!(res.is_ok());
 ///
 /// // Destroys the Runtime
@@ -130,11 +118,7 @@
 ///
 /// unsafe { svm_init(true, std::ptr::null(), 0); }
 ///
-<<<<<<< HEAD
-/// let res = unsafe { svm_runtime_create(&mut runtime) };
-=======
-/// let res = unsafe { svm_memory_runtime_create(&mut runtime) };
->>>>>>> 3da3d97a
+/// let res = unsafe { svm_runtime_create(&mut runtime) };
 /// assert!(res.is_ok());
 ///
 /// let message = b"message data...";
@@ -152,11 +136,7 @@
         runtime,
         message,
         message_size,
-<<<<<<< HEAD
         |r, m| r.validate_deploy(m),
-=======
-        |r, m| Runtime::validate_deploy(r, m),
->>>>>>> 3da3d97a
         "svm_validate_deploy",
     )
 }
@@ -176,11 +156,7 @@
 ///
 /// unsafe { svm_init(true, std::ptr::null(), 0); }
 ///
-<<<<<<< HEAD
-/// let res = unsafe { svm_runtime_create(&mut runtime) };
-=======
-/// let res = unsafe { svm_memory_runtime_create(&mut runtime) };
->>>>>>> 3da3d97a
+/// let res = unsafe { svm_runtime_create(&mut runtime) };
 /// assert!(res.is_ok());
 ///
 /// let message = b"message data...";
@@ -214,11 +190,7 @@
 ///
 /// unsafe { svm_init(true, std::ptr::null(), 0); }
 ///
-<<<<<<< HEAD
-/// let res = unsafe { svm_runtime_create(&mut runtime) };
-=======
-/// let res = unsafe { svm_memory_runtime_create(&mut runtime) };
->>>>>>> 3da3d97a
+/// let res = unsafe { svm_runtime_create(&mut runtime) };
 /// assert!(res.is_ok());
 ///
 /// let message = b"message data...";
@@ -252,11 +224,7 @@
 ///
 /// unsafe { svm_init(true, std::ptr::null(), 0); }
 ///
-<<<<<<< HEAD
-/// let res = unsafe { svm_runtime_create(&mut runtime) };
-=======
-/// let res = unsafe { svm_memory_runtime_create(&mut runtime) };
->>>>>>> 3da3d97a
+/// let res = unsafe { svm_runtime_create(&mut runtime) };
 /// assert!(res.is_ok());
 ///
 /// let envelope = b"envelope data...";
@@ -304,11 +272,7 @@
 ///
 /// unsafe { svm_init(true, std::ptr::null(), 0); }
 ///
-<<<<<<< HEAD
-/// let res = unsafe { svm_runtime_create(&mut runtime) };
-=======
-/// let res = unsafe { svm_memory_runtime_create(&mut runtime) };
->>>>>>> 3da3d97a
+/// let res = unsafe { svm_runtime_create(&mut runtime) };
 /// assert!(res.is_ok());
 ///
 /// let envelope = b"envelope data...";
@@ -360,11 +324,7 @@
 ///
 /// unsafe { svm_init(true, std::ptr::null(), 0); }
 ///
-<<<<<<< HEAD
-/// let res = unsafe { svm_runtime_create(&mut runtime) };
-=======
-/// let res = unsafe { svm_memory_runtime_create(&mut runtime) };
->>>>>>> 3da3d97a
+/// let res = unsafe { svm_runtime_create(&mut runtime) };
 /// assert!(res.is_ok());
 ///
 /// let envelope = b"envelope data...";
@@ -413,11 +373,7 @@
 ///
 /// unsafe { svm_init(true, std::ptr::null(), 0); }
 ///
-<<<<<<< HEAD
-/// let res = unsafe { svm_runtime_create(&mut runtime) };
-=======
-/// let res = unsafe { svm_memory_runtime_create(&mut runtime) };
->>>>>>> 3da3d97a
+/// let res = unsafe { svm_runtime_create(&mut runtime) };
 /// assert!(res.is_ok());
 ///
 /// let envelope = b"envelope data...";
