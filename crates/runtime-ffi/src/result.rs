use std::alloc::System as SystemAlloc;
use std::convert::{Infallible, TryInto};
use std::ops::FromResidual;

/// FFI representation for function result type.
///
/// [`svm_result_t`] effectively has three variants:
///
/// - Error variant.
/// - Receipt variant.
/// - No data, just okay state.
#[allow(non_camel_case_types)]
#[derive(Debug, Copy, Clone, PartialEq, Eq)]
#[repr(C)]
pub struct svm_result_t {
    receipt: *const u8,
    error: *const u8,
    buf_size: u32,
}

impl svm_result_t {
    /// A successful [`svm_result_t`], with neither a receipt nor error information.
    pub const OK: Self = Self {
        receipt: std::ptr::null(),
        error: std::ptr::null(),
        buf_size: 0,
    };

    /// Creates a new [`svm_result_t`] which contains an error.
    pub fn new_error(data: &[u8]) -> Self {
        let mut new_data = Vec::new_in(SystemAlloc);
        new_data.extend_from_slice(data);

        Self {
            receipt: std::ptr::null(),
            error: new_data.leak().as_ptr(),
            buf_size: data.len().try_into().unwrap(),
        }
    }

    /// Creates a new [`svm_result_t`] which contains a receipt.
    pub fn new_receipt(data: &[u8]) -> Self {
        let mut new_data = Vec::new_in(SystemAlloc);
        new_data.extend_from_slice(data);

        Self {
            receipt: new_data.leak().as_ptr(),
            error: std::ptr::null(),
            buf_size: data.len().try_into().unwrap(),
        }
    }

    /// Returns [`Some(bytes)`] if and only if `self` is a transaction receipt.
    pub fn receipt(&self) -> Option<&[u8]> {
        if !self.receipt.is_null() {
            unsafe {
                Some(std::slice::from_raw_parts(
                    self.receipt,
                    self.buf_size as usize,
                ))
            }
        } else {
            None
        }
    }

<<<<<<< HEAD
    /// Returns whether `self` equals to [`svm_result::OK`].
=======
    /// Returns whether `self` equals to [`svm_result_t::OK`].
>>>>>>> 60a0dd16
    ///
    /// # Examples
    ///
    /// ```rust
    /// use svm_runtime_ffi::svm_result_t;
    ///
    /// assert!(svm_result_t::OK.is_ok());
    /// ```
    pub fn is_ok(&self) -> bool {
        self.error.is_null()
    }

<<<<<<< HEAD
    /// Returns whether `self` is not equal to [`svm_result::OK`].
=======
    /// Returns whether `self` is not equal to [`svm_result_t::OK`].
>>>>>>> 60a0dd16
    ///
    /// # Examples
    ///
    /// ```rust
    /// use svm_runtime_ffi::svm_result_t;
    ///
    /// assert!(!svm_result_t::OK.is_err());
    /// assert!(svm_result_t::new_error(b"err foobar").is_err());
    /// ```
    pub fn is_err(&self) -> bool {
        !self.is_ok()
    }
}

impl<E> FromResidual<Result<Infallible, E>> for svm_result_t
where
    E: std::error::Error,
{
    fn from_residual(residual: Result<Infallible, E>) -> Self {
        svm_result_t::new_error(residual.unwrap_err().to_string().as_bytes())
    }
}

#[cfg(test)]
mod test {
    use super::*;

    #[test]
    fn receipt() {
        assert_eq!(
            svm_result_t::new_receipt(b"foobar").receipt().unwrap(),
            b"foobar"
        );
    }
}<|MERGE_RESOLUTION|>--- conflicted
+++ resolved
@@ -64,11 +64,7 @@
         }
     }
 
-<<<<<<< HEAD
-    /// Returns whether `self` equals to [`svm_result::OK`].
-=======
     /// Returns whether `self` equals to [`svm_result_t::OK`].
->>>>>>> 60a0dd16
     ///
     /// # Examples
     ///
@@ -81,11 +77,7 @@
         self.error.is_null()
     }
 
-<<<<<<< HEAD
-    /// Returns whether `self` is not equal to [`svm_result::OK`].
-=======
     /// Returns whether `self` is not equal to [`svm_result_t::OK`].
->>>>>>> 60a0dd16
     ///
     /// # Examples
     ///
