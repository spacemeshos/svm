<<<<<<< HEAD
use super::StatefulKV;

use svm_common::State;

const BUF_SIZE: usize = 1024;
static mut BUF: [u8; BUF_SIZE] = [0; BUF_SIZE];

/// # Get a Key's Value
///
/// Gets a key's matching value.
/// The value buffer to copy the value to is allocated by `SVM`.
/// The buffer maximum size is 1024 bytes. (This value should be more than enough).
///
/// * key_ptr   - a raw pointer to the key's first byte
/// * key_len   - key's byte-length
/// * value_ptr - a raw pointer to the value's buffer first byte
/// * value_len - a pointer
pub type GetFn = unsafe extern "C" fn(*const u8, u32, *mut u8, *mut u32);

/// # Sets a Key's Value
///
/// Sets a value for a key.
///
/// * key_ptr   - a raw pointer to the key's first byte
/// * key_len   - key's byte-length
/// * value_ptr - a raw pointer to the value's first byte
/// * value_len - a raw pointer to the value's first byte
pub type SetFn = unsafe extern "C" fn(*const u8, u32, *const u8, u32);

/// # Discard
///
/// Notifies the `Host` to discard the current executed transaction changes.
pub type DiscardFn = unsafe extern "C" fn();

/// # Checkpoint
///
/// Notifies the `Host` to checkpoint key-value `State`.
/// Returns the `State` derived for the checkpoint.
///
/// Computing a checkpoint doesn't guarantee that the pendind changes and checkpoint
/// have been persisted. It's up to the `Host` to determine when to save data for long-term usage.
pub type CheckpointFn = unsafe extern "C" fn(*mut u8);

/// `ExternKV` holds pointers to FFI functions for an external key-value store.
/// It implements the `StatefulKV` traits by delegation to the FFI functions.
pub struct ExternKV {
    /// A function-pointer for a key-value store `Get`
    pub get_fn: GetFn,

    /// A function-pointer for a key-value store `Set`
    pub set_fn: SetFn,

    /// A function-pointer for a key-value store `Discard`
    pub discard_fn: DiscardFn,

    /// A function-pointer for a key-value store `Checkpoint`
    pub checkpoint_fn: CheckpointFn,

    /// The current `State` (optional).
    /// used for testing/development/tracing purposes.
    pub head: Option<State>,
}

impl StatefulKV for ExternKV {
    fn get(&self, key: &[u8]) -> Option<Vec<u8>> {
        let key_ptr = key.as_ptr();
        let key_len = key.len() as u32;

        let mut value_len = 0;

        unsafe {
            (self.get_fn)(key_ptr, key_len, BUF.as_mut_ptr(), &mut value_len);

            if value_len > 0 {
                let value = std::slice::from_raw_parts(BUF.as_ptr(), value_len as usize);

                Some(value.to_vec())
            } else {
                None
            }
        }
    }

    fn set(&mut self, key: &[u8], value: &[u8]) {
        let key_ptr = key.as_ptr();
        let val_ptr = value.as_ptr();

        let key_len = key.len() as u32;
        let val_len = value.len() as u32;

        unsafe {
            (self.set_fn)(key_ptr, key_len, val_ptr, val_len);
        }
    }

    fn discard(&mut self) {
        unsafe {
            (self.discard_fn)();
        }
    }

    fn flush(&mut self) {
        // Do nothing.
        //
        // This implementation of `StatefulKV` is unique in the sense
        // that it's the responsibility of the so-called `Host` to decide
        // on when to actually persist data.
    }

    fn checkpoint(&mut self) -> State {
        unsafe {
            (self.checkpoint_fn)(BUF.as_mut_ptr());

            State::from(BUF.as_ptr())
        }
    }

    fn rewind(&mut self, _state: &State) {
        // This method isn't supposed to be called (only for tesing purposes)
        // since it's the role of the `Host` to manage to current  `State` of an key-value.
    }

    #[must_use]
    fn head(&self) -> State {
        // This method is supposed to be called only for testing/development/tracing purposes.

        self.head.clone().unwrap()
    }
}
=======
// use super::StatefulKVStore;

// use svm_common::State;
// use svm_kv::traits::KVStore;

// type GetFn = unsafe extern "C" fn(*const u8, u32, *mut u32) -> *const u8;
// type HeadFn = unsafe extern "C" fn(*mut u32) -> *const u8;
// type RewindFn = unsafe extern "C" fn(*const u8, u32);
// type SetFn = unsafe extern "C" fn(*const u8, u32, *const u8, u32);
// type CommitFn = unsafe extern "C" fn();

// /// `ExternV` holds pointers to FFI functions for an external key-value store.
// /// It implements the `svm_kv::traits::KVStore` traits by delegation to the FFI functions.
// pub struct ExternKV {
//     get_fn: GetFn,
//     head_fn: HeadFn,
//     rewind_fn: RewindFn,
//     set_fn: SetFn,
//     commit_fn: CommitFn,
// }

// impl KVStore for ExternKV {
//     fn get(&self, key: &[u8]) -> Option<Vec<u8>> {
//         let key_ptr = key.as_ptr();
//         let key_len = key.len() as u32;

//         let mut value_len = 0;

//         let value_ptr = unsafe { (self.get_fn)(key_ptr, key_len, &mut value_len) };

//         if value_len > 0 {
//             let value = unsafe { std::slice::from_raw_parts(value_ptr, value_len as usize) };

//             Some(value.to_vec())
//         } else {
//             None
//         }
//     }

//     fn store(&mut self, changes: &[(&[u8], &[u8])]) {
//         for (k, v) in changes.iter() {
//             let key_ptr = k.as_ptr();
//             let val_ptr = v.as_ptr();

//             let key_len = k.len() as u32;
//             let val_len = v.len() as u32;

//             unsafe {
//                 (self.set_fn)(key_ptr, key_len, val_ptr, val_len);
//             }
//         }

//         unsafe {
//             (self.commit_fn)();
//         }
//     }
// }

// impl StatefulKVStore for ExternKV {
//     fn rewind(&mut self, state: &State) {
//         let length = State::len() as u32;
//         let ptr = state.as_ptr();

//         unsafe {
//             (self.rewind_fn)(ptr, length);
//         }
//     }

//     #[must_use]
//     fn head(&self) -> State {
//         let mut length = 0u32;
//         unsafe {
//             let ptr = (self.head_fn)(&mut length);

//             assert_eq!(length, State::len() as u32);

//             State::from(ptr)
//         }
//     }
// }
>>>>>>> 4c687faf
<|MERGE_RESOLUTION|>--- conflicted
+++ resolved
@@ -1,4 +1,3 @@
-<<<<<<< HEAD
 use super::StatefulKV;
 
 use svm_common::State;
@@ -67,7 +66,7 @@
         let key_ptr = key.as_ptr();
         let key_len = key.len() as u32;
 
-        let mut value_len = 0;
+//         let mut value_len = 0;
 
         unsafe {
             (self.get_fn)(key_ptr, key_len, BUF.as_mut_ptr(), &mut value_len);
@@ -127,86 +126,4 @@
 
         self.head.clone().unwrap()
     }
-}
-=======
-// use super::StatefulKVStore;
-
-// use svm_common::State;
-// use svm_kv::traits::KVStore;
-
-// type GetFn = unsafe extern "C" fn(*const u8, u32, *mut u32) -> *const u8;
-// type HeadFn = unsafe extern "C" fn(*mut u32) -> *const u8;
-// type RewindFn = unsafe extern "C" fn(*const u8, u32);
-// type SetFn = unsafe extern "C" fn(*const u8, u32, *const u8, u32);
-// type CommitFn = unsafe extern "C" fn();
-
-// /// `ExternV` holds pointers to FFI functions for an external key-value store.
-// /// It implements the `svm_kv::traits::KVStore` traits by delegation to the FFI functions.
-// pub struct ExternKV {
-//     get_fn: GetFn,
-//     head_fn: HeadFn,
-//     rewind_fn: RewindFn,
-//     set_fn: SetFn,
-//     commit_fn: CommitFn,
-// }
-
-// impl KVStore for ExternKV {
-//     fn get(&self, key: &[u8]) -> Option<Vec<u8>> {
-//         let key_ptr = key.as_ptr();
-//         let key_len = key.len() as u32;
-
-//         let mut value_len = 0;
-
-//         let value_ptr = unsafe { (self.get_fn)(key_ptr, key_len, &mut value_len) };
-
-//         if value_len > 0 {
-//             let value = unsafe { std::slice::from_raw_parts(value_ptr, value_len as usize) };
-
-//             Some(value.to_vec())
-//         } else {
-//             None
-//         }
-//     }
-
-//     fn store(&mut self, changes: &[(&[u8], &[u8])]) {
-//         for (k, v) in changes.iter() {
-//             let key_ptr = k.as_ptr();
-//             let val_ptr = v.as_ptr();
-
-//             let key_len = k.len() as u32;
-//             let val_len = v.len() as u32;
-
-//             unsafe {
-//                 (self.set_fn)(key_ptr, key_len, val_ptr, val_len);
-//             }
-//         }
-
-//         unsafe {
-//             (self.commit_fn)();
-//         }
-//     }
-// }
-
-// impl StatefulKVStore for ExternKV {
-//     fn rewind(&mut self, state: &State) {
-//         let length = State::len() as u32;
-//         let ptr = state.as_ptr();
-
-//         unsafe {
-//             (self.rewind_fn)(ptr, length);
-//         }
-//     }
-
-//     #[must_use]
-//     fn head(&self) -> State {
-//         let mut length = 0u32;
-//         unsafe {
-//             let ptr = (self.head_fn)(&mut length);
-
-//             assert_eq!(length, State::len() as u32);
-
-//             State::from(ptr)
-//         }
-//     }
-// }
->>>>>>> 4c687faf
+}