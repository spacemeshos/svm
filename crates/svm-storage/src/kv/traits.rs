use svm_common::State;

/// This trait should be implemented by `State`-aware key-value stores.
///
/// Implementations of this trait will probably want to use a raw-key value store
/// for implementating primitive operations.
///
pub trait StatefulKV {
    /// Gets the `value` pointed by by `key`.
    ///
<<<<<<< HEAD
    /// If there's a matchikg pending `value` (i.e not flushed yet) it should be returned.
=======
    /// If there's a matching pending `value` (i.e not flushed yet) it should be returned.
>>>>>>> 4c687faf
    /// Otherwise, should proceed looking for `key -> value` under the persisted data.
    ///
    /// In case there is no matching `value`, `None` should be returned.
    #[must_use]
    fn get(&self, key: &[u8]) -> Option<Vec<u8>>;

    /// Sets a new pending change.
    ///
    /// Calling `set` should not persist the change but mark it as a pending change.
    /// when calling the `flush` method.
    ///
    /// Subsequent `get` calls on `key` should return the new set `value`.
    ///
    /// See also: `flush`
    fn set(&mut self, key: &[u8], value: &[u8]);

    /// Discards all pending changes
    ///
<<<<<<< HEAD
    /// This functionality is useful when an execetud application transaction has failed.
=======
    /// This functionality is useful when an executed application transaction has failed.
>>>>>>> 4c687faf
    /// When that happens, we want to discard its changes.
    ///
    /// All the pending changes since the last `checkpoint` will be discarded.
    ///
    /// Any other pending changes associated with a checkpoint won't be discarded,
    /// even if `flush` has not been called on them.
    ///
    fn discard(&mut self);

    /// Persists all pending changes since last `flush` call.
    ///
    /// A single `flush` call might invlove persisting a coupl of checkpoints.
    ///
    /// # Panics
    ///
    /// Traits implementations are expected to panic in cases there are pending changes
    /// not associated with any checkpoint.
    ///
    /// In order to aviod that, a call to `checkpoint` should be invoked prior to calling `flush`.
    ///
    fn flush(&mut self);

    /// Creates a new checkpoint and returns its `State`.
    ///
    /// In order to persist the pending changes, `flush` should be called.
    #[must_use]
    fn checkpoint(&mut self) -> State;

    /// Rewinds the current pointed-to `State`.
    ///
    /// # Panics
    ///
    /// Traits implementations are expected to panic in cases there are pending changes.
    ///
    /// See also: `checkpoint` and `flush`.
    ///
    fn rewind(&mut self, state: &State);

    /// Returns the current `State`.
    ///
    /// Its value should be the last created checkpoint `State`.
    /// That checkpoint may or may not be persisted. (depends whether `flush` has been called).
    ///
    /// In case no new checkpoints have been created yet,
    /// should return the `State` given during initialization.
    #[must_use]
    fn head(&self) -> State;
}<|MERGE_RESOLUTION|>--- conflicted
+++ resolved
@@ -8,11 +8,7 @@
 pub trait StatefulKV {
     /// Gets the `value` pointed by by `key`.
     ///
-<<<<<<< HEAD
-    /// If there's a matchikg pending `value` (i.e not flushed yet) it should be returned.
-=======
     /// If there's a matching pending `value` (i.e not flushed yet) it should be returned.
->>>>>>> 4c687faf
     /// Otherwise, should proceed looking for `key -> value` under the persisted data.
     ///
     /// In case there is no matching `value`, `None` should be returned.
@@ -31,11 +27,7 @@
 
     /// Discards all pending changes
     ///
-<<<<<<< HEAD
-    /// This functionality is useful when an execetud application transaction has failed.
-=======
     /// This functionality is useful when an executed application transaction has failed.
->>>>>>> 4c687faf
     /// When that happens, we want to discard its changes.
     ///
     /// All the pending changes since the last `checkpoint` will be discarded.
