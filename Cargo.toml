[package]
name = "svm"
version = "0.0.0"
authors = ["Yaron Wittenstein <yaron.wittenstein@gmail.com>"]
license = "MIT"
edition = "2018"
repository = "https://github.com/spacemeshos/svm"
homepage = "https://github.com/spacemeshos/svm"
description = "Spacemesh Virtual Machine"
publish = false

include = [
  "README.md",
  "LICENSE",
  "Cargo.toml",
  "Cargo.lock",
]

[lib]
crate-type = ["cdylib", "rlib", "staticlib"]

[dependencies.rocksdb]
default-features = false
optional = true
version = "0.12.4"
features = ["lz4"]

[dependencies.wasmer]
version="1.0.2"
default-features = false
features = ["default-cranelift", "default-jit"]

[dependencies]
cfg-if = "1.0"
libc = "0.2"
byteorder = "1.3.2"
tiny-keccak = "1.4.2"
log = "0.4"
lazy_static = "1.4.0"
hex = "0.4"
<<<<<<< HEAD
svm-common = { path = "crates/svm-common" }
svm-hash = { path = "crates/svm-hash" }
svm-kv = { path = "crates/svm-kv", default-features = false }
svm-gas = { path = "crates/svm-gas" }
svm-app-query = { path = "crates/svm-app-query" }
svm-types = { path = "crates/svm-types" }
svm-sdk-alloc = { path = "crates/svm-sdk/alloc" }
svm-sdk-types = { path = "crates/svm-sdk/types" }
svm-sdk-storage = { path = "crates/svm-sdk/storage" }
svm-sdk-host = { path = "crates/svm-sdk/host" }
svm-sdk-macros = { path = "crates/svm-sdk/macros" }
svm-sdk = { path = "crates/svm-sdk" }
svm-sdk-tests = { path = "crates/svm-sdk-tests" }
svm-nibble = { path = "crates/svm-nibble" }
svm-codec = { path = "crates/svm-codec" }
svm-layout = { path = "crates/svm-layout" }
svm-ffi = { path = "crates/svm-ffi" }
svm-storage = { path = "crates/svm-storage", default-features = false }
svm-compiler = { path = "crates/svm-compiler", default-features = false }
svm-runtime = { path = "crates/svm-runtime", default-features = false }
svm-runtime-c-api = { path = "crates/svm-runtime-c-api", default-features = false }
svm-abi-layout = { path = "crates/svm-abi/layout" }
svm-abi-encoder = { path = "crates/svm-abi/encoder" }
svm-abi-decoder = { path = "crates/svm-abi/decoder" }
svm-abi-tests = { path = "crates/svm-abi/tests" }
=======
svm-common = { path = "crates/common" }
svm-hash = { path = "crates/hash" }
svm-kv = { path = "crates/kv", default-features = false }
svm-gas = { path = "crates/gas" }
svm-query = { path = "crates/query" }
svm-types = { path = "crates/types" }
svm-sdk-alloc = { path = "crates/sdk/alloc" }
svm-sdk-types = { path = "crates/sdk/types" }
svm-sdk-storage = { path = "crates/sdk/storage" }
svm-sdk-host = { path = "crates/sdk/host" }
svm-sdk-macros = { path = "crates/sdk/macros" }
svm-sdk = { path = "crates/sdk" }
svm-sdk-tests = { path = "crates/sdk-tests" }
svm-nibble = { path = "crates/nibble" }
svm-codec = { path = "crates/codec" }
svm-layout = { path = "crates/layout" }
svm-storage = { path = "crates/storage", default-features = false }
svm-compiler = { path = "crates/compiler", default-features = false }
svm-runtime = { path = "crates/runtime", default-features = false }
svm-ffi = { path = "crates/ffi" }
svm-runtime-ffi = { path = "crates/runtime-ffi", default-features = false }
svm-abi-layout = { path = "crates/abi/layout" }
svm-abi-encoder = { path = "crates/abi/encoder" }
svm-abi-decoder = { path = "crates/abi/decoder" }
svm-abi-tests = { path = "crates/abi/tests" }
>>>>>>> 8cf8bc04

[dev-dependencies]
wat = "1.0"

[workspace]
members = [
  "crates/query",
  "crates/abi/layout",
  "crates/abi/encoder",
  "crates/abi/decoder",
  "crates/abi/tests",
  "crates/nibble",
  "crates/codec",
  "crates/types",
  "crates/hash",
  "crates/common",
  "crates/sdk/alloc",
  "crates/sdk/types",
  "crates/sdk/storage",
  "crates/sdk/host",
  "crates/sdk/macros",
  "crates/sdk",
  "crates/sdk-tests",
  "crates/kv",
  "crates/layout",
  "crates/storage",
  "crates/runtime",
  "crates/compiler",
  "crates/ffi",
  "crates/runtime-ffi",
]

exclude = [
  "apps/*",
]

[features]
default = ["default-memory"]
default-memory = ["svm-runtime-ffi/default-memory", "svm-runtime/default-memory", "svm-kv/default-memory"]
default-rocksdb = ["svm-runtime-ffi/default-rocksdb", "svm-runtime/default-rocksdb", "svm-kv/default-rocksdb"]<|MERGE_RESOLUTION|>--- conflicted
+++ resolved
@@ -38,33 +38,6 @@
 log = "0.4"
 lazy_static = "1.4.0"
 hex = "0.4"
-<<<<<<< HEAD
-svm-common = { path = "crates/svm-common" }
-svm-hash = { path = "crates/svm-hash" }
-svm-kv = { path = "crates/svm-kv", default-features = false }
-svm-gas = { path = "crates/svm-gas" }
-svm-app-query = { path = "crates/svm-app-query" }
-svm-types = { path = "crates/svm-types" }
-svm-sdk-alloc = { path = "crates/svm-sdk/alloc" }
-svm-sdk-types = { path = "crates/svm-sdk/types" }
-svm-sdk-storage = { path = "crates/svm-sdk/storage" }
-svm-sdk-host = { path = "crates/svm-sdk/host" }
-svm-sdk-macros = { path = "crates/svm-sdk/macros" }
-svm-sdk = { path = "crates/svm-sdk" }
-svm-sdk-tests = { path = "crates/svm-sdk-tests" }
-svm-nibble = { path = "crates/svm-nibble" }
-svm-codec = { path = "crates/svm-codec" }
-svm-layout = { path = "crates/svm-layout" }
-svm-ffi = { path = "crates/svm-ffi" }
-svm-storage = { path = "crates/svm-storage", default-features = false }
-svm-compiler = { path = "crates/svm-compiler", default-features = false }
-svm-runtime = { path = "crates/svm-runtime", default-features = false }
-svm-runtime-c-api = { path = "crates/svm-runtime-c-api", default-features = false }
-svm-abi-layout = { path = "crates/svm-abi/layout" }
-svm-abi-encoder = { path = "crates/svm-abi/encoder" }
-svm-abi-decoder = { path = "crates/svm-abi/decoder" }
-svm-abi-tests = { path = "crates/svm-abi/tests" }
-=======
 svm-common = { path = "crates/common" }
 svm-hash = { path = "crates/hash" }
 svm-kv = { path = "crates/kv", default-features = false }
@@ -90,7 +63,6 @@
 svm-abi-encoder = { path = "crates/abi/encoder" }
 svm-abi-decoder = { path = "crates/abi/decoder" }
 svm-abi-tests = { path = "crates/abi/tests" }
->>>>>>> 8cf8bc04
 
 [dev-dependencies]
 wat = "1.0"
