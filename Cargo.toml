--- conflicted
+++ resolved
@@ -28,39 +28,31 @@
 tracing-subscriber = "0.2"
 indexmap = "1.6.2"
 # rocksdb = { version = "0.15.0", features = ["lz4"], default-features = false, optional = true }
-wasmer = { version="2.0.0-rc1", default-features=false }
-wee_alloc = { version="0.4.5", optional=true }
-svm-cli = { path="crates/cli" }
-svm-common = { path="crates/common" }
-svm-hash = { path="crates/hash" }
-svm-kv = { path="crates/kv", default-features=false }
-svm-gas = { path="crates/gas" }
-svm-query = { path="crates/query" }
-svm-types = { path="crates/types" }
-svm-sdk-alloc = { path="crates/sdk/alloc", default-features=false }
-svm-sdk-std = { path="crates/sdk/std", default-features=false }
-svm-sdk-types = { path="crates/sdk/types", default-features=false }
-svm-sdk-storage = { path="crates/sdk/storage", default-features=false }
-svm-sdk-host = { path="crates/sdk/host", default-features=false }
-svm-sdk-macros = { path="crates/sdk/macros", default-features=false }
-svm-sdk = { path="crates/sdk", default-features=false }
-svm-sdk-tests = { path="crates/sdk-tests" }
-<<<<<<< HEAD
-svm-nibble = { path="crates/nibble" }
-svm-codec = { path="crates/codec" }
-svm-layout = { path="crates/layout" }
-svm-storage = { path="crates/storage", default-features=false }
-=======
-svm-codec = { path="crates/codec" }
-svm-layout = { path="crates/layout" }
-svm-storage = { path="crates/storage", default-features=false }
-svm-compiler = { path="crates/compiler", default-features=false }
->>>>>>> d3fb418d
-svm-runtime = { path="crates/runtime", default-features=false }
-svm-ffi = { path="crates/ffi" }
-svm-runtime-ffi = { path="crates/runtime-ffi", default-features=false }
-svm-abi-layout = { path="crates/abi/layout" }
-svm-abi-tests = { path="crates/abi/tests" }
+wasmer = { version = "2.0.0-rc1", default-features = false }
+wee_alloc = { version = "0.4.5", optional = true }
+svm-cli = { path = "crates/cli" }
+svm-common = { path = "crates/common" }
+svm-hash = { path = "crates/hash" }
+svm-kv = { path = "crates/kv", default-features = false }
+svm-gas = { path = "crates/gas" }
+svm-query = { path = "crates/query" }
+svm-types = { path = "crates/types" }
+svm-sdk-alloc = { path = "crates/sdk/alloc", default-features = false }
+svm-sdk-std = { path = "crates/sdk/std", default-features = false }
+svm-sdk-types = { path = "crates/sdk/types", default-features = false }
+svm-sdk-storage = { path = "crates/sdk/storage", default-features = false }
+svm-sdk-host = { path = "crates/sdk/host", default-features = false }
+svm-sdk-macros = { path = "crates/sdk/macros", default-features = false }
+svm-sdk = { path = "crates/sdk", default-features = false }
+svm-sdk-tests = { path = "crates/sdk-tests" }
+svm-codec = { path = "crates/codec" }
+svm-layout = { path = "crates/layout" }
+svm-storage = { path = "crates/storage", default-features = false }
+svm-runtime = { path = "crates/runtime", default-features = false }
+svm-ffi = { path = "crates/ffi" }
+svm-runtime-ffi = { path = "crates/runtime-ffi", default-features = false }
+svm-abi-layout = { path = "crates/abi/layout" }
+svm-abi-tests = { path = "crates/abi/tests" }
 
 [build-dependencies]
 cbindgen = "0.19.0"
