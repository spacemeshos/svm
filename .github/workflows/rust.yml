name: SVM CI

on:
  push:
    branches:
    - master
  pull_request:
    branches:
    - master

jobs:
  build:
    runs-on: ${{ matrix.os }}
    strategy:
      fail-fast: False
      matrix:
        os: [ubuntu-latest, macos-latest, windows-latest]
        node: ['12']
        release: ["--release"]
    steps:
    - name: Automake (macOS)
      if:  matrix.os == 'macos-latest'
      run: brew install automake
    - name: LLVM (Windows)
      if:  matrix.os == 'windows-latest'
      run: choco install llvm -y
    - name: Download commit
      uses: actions/checkout@v1
      with:
        fetch-depth: 1
    - name: Cache cargo
      id: cache-cargo
      uses: actions/cache@v1
      with:
        path: .cargo/
        key: ${{ runner.os }}-${{ matrix.release }}-cargo
    - name: Install latest nightly
      uses: actions-rs/toolchain@v1
      with:
        toolchain: nightly
    - name: Cargo Build
      uses: actions-rs/cargo@v1
      with:
        toolchain: nightly
        command: build
<<<<<<< HEAD
        args: ${{ matrix.release }} --all --features=default-memory,default-rocksdb --no-default-features
=======
        args: ${{ matrix.release }} --all --features=default-memory
>>>>>>> b5fc541c
    - name: Cargo Test
      uses: actions-rs/cargo@v1
      with:
        toolchain: nightly
        command: test
        args: ${{ matrix.release }} --all --features=default-memory --no-default-features
    - name: Setup node
      uses: actions/setup-node@v1
      with:
        node-version: ${{ matrix.node }}
    - name: rustup wasm32-unknown-unknown
      shell: bash
      run: rustup target add wasm32-unknown-unknown --toolchain nightly
    - name: Test svm-codec (WASM)
      shell: bash
      run: ./svm-codec-ci.sh
    - name: Prepare Artifacts
      shell: bash
      run: mkdir bins/ && for i in $(ls target/release/{libsvm_runtime_c_api.dylib,libsvm_runtime_c_api.so,svm_runtime_c_api.dll,svm.h,svm_types.h}); do mv $i bins/; done
    - name: Upload Artifacts
      uses: actions/upload-artifact@master
      with:
        name: bins-${{ runner.os }}${{ matrix.release }}
        path: bins/
    - name: Upload `svm_codec.wasm` 
      uses: actions/upload-artifact@master
      with:
        name: svm_codec.wasm
        if:  matrix.os == 'macos-latest'
        path: target/wasm32-unknown-unknown/release/svm_codec.wasm<|MERGE_RESOLUTION|>--- conflicted
+++ resolved
@@ -43,11 +43,7 @@
       with:
         toolchain: nightly
         command: build
-<<<<<<< HEAD
-        args: ${{ matrix.release }} --all --features=default-memory,default-rocksdb --no-default-features
-=======
         args: ${{ matrix.release }} --all --features=default-memory
->>>>>>> b5fc541c
     - name: Cargo Test
       uses: actions-rs/cargo@v1
       with:
